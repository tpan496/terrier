#include "messenger/messenger.h"

#include <pthread.h>
#include <sys/mman.h>
#include <unistd.h>

#include <vector>

#include "gtest/gtest.h"
#include "loggers/messenger_logger.h"
#include "main/db_main.h"
#include "messenger/connection_destination.h"
#include "test_util/test_harness.h"

namespace noisepage::messenger {

class MessengerTests : public TerrierTest {
 protected:
  /** A generic function that takes no arguments and returns no output. */
  using VoidFn = std::function<void(void)>;

  /**
   * Run each function in @p funcs in a different child process, using fork().
   *
   * Note that debuggers will not show the separate child processes by default.
   * To trace forked processes, check out https://sourceware.org/gdb/onlinedocs/gdb/Forks.html
   *
   * @param funcs The functions to be run.
   * @return The list of child process PIDs that the functions were run in.
   */
  static std::vector<pid_t> ForkTests(const std::vector<VoidFn> &funcs) {
    std::vector<pid_t> pids;
    pids.reserve(funcs.size());

    // Fork for each separate function in funcs.
    for (const auto &func : funcs) {
      MESSENGER_LOG_TRACE(fmt::format("Parent {} forking.", ::getpid()));
      pid_t pid = fork();

      switch (pid) {
        case -1: {
          throw MESSENGER_EXCEPTION("Unable to fork.");
        }
        case 0: {
          // Child process. Execute the given function and break out.
          MESSENGER_LOG_TRACE(fmt::format("Child {} running.", ::getpid()));
          func();
          _exit(0);
        }
        default: {
          // Parent process. Continues to fork.
          NOISEPAGE_ASSERT(pid > 0, "Parent's kid has a bad pid.");
          pids.emplace_back(pid);
        }
      }
    }

    return pids;
  }

  /** @return Unique pointer to built DBMain that has the relevant parameters configured. */
  static std::unique_ptr<DBMain> BuildDBMain(uint16_t network_port, uint16_t messenger_port,
                                             const std::string &messenger_identity) {
    auto db_main = noisepage::DBMain::Builder()
                       .SetUseSettingsManager(false)
                       .SetUseGC(true)
                       .SetUseCatalog(true)
                       .SetUseGCThread(true)
                       .SetUseTrafficCop(true)
                       .SetUseStatsStorage(true)
                       .SetUseLogging(true)
                       .SetUseNetwork(true)
                       .SetNetworkPort(network_port)
                       .SetUseMessenger(true)
                       .SetMessengerPort(messenger_port)
                       .SetNetworkIdentity(messenger_identity)
                       .SetUseExecution(true)
                       .Build();

    return db_main;
  }

  /** A dirty hack that sleeps for a little while so that sockets can wake up and clean up. */
  static void DirtySleep() { std::this_thread::sleep_for(std::chrono::seconds(2)); }
};

// NOLINTNEXTLINE
TEST_F(MessengerTests, BasicReplicationTest) {
  messenger_logger->set_level(spdlog::level::trace);

  uint16_t port_primary = 15721;
  uint16_t port_replica1 = port_primary + 1;
  uint16_t port_replica2 = port_primary + 2;

  uint16_t port_messenger_primary = 9022;
  uint16_t port_messenger_replica1 = port_messenger_primary + 1;
  uint16_t port_messenger_replica2 = port_messenger_primary + 2;

  // done[3] is shared memory (mmap) so that the forked processes can coordinate on when they are done.
  // This is done instead of waitpid() because I can't find a way to stop googletest from freaking out on waitpid().
  // done[0] : primary, done[1] : replica1, done[2] : replica2.
  volatile bool *init = static_cast<volatile bool *>(
      mmap(nullptr, 3 * sizeof(bool), PROT_READ | PROT_WRITE, MAP_SHARED | MAP_ANONYMOUS, -1, 0));
  NOISEPAGE_ASSERT(MAP_FAILED != init, "mmap() failed.");
  volatile bool *done = static_cast<volatile bool *>(
      mmap(nullptr, 3 * sizeof(bool), PROT_READ | PROT_WRITE, MAP_SHARED | MAP_ANONYMOUS, -1, 0));
  NOISEPAGE_ASSERT(MAP_FAILED != done, "mmap() failed.");

  init[0] = false;
  init[1] = false;
  init[2] = false;
  done[0] = false;
  done[1] = false;
  done[2] = false;

<<<<<<< HEAD
  auto spin_until_init = [init]() {
    while (!(init[0] && init[1] && init[2])) {
    }
  };

  auto spin_until_done = [done]() {
=======
  auto *pmutex = static_cast<pthread_mutex_t *>(
      mmap(nullptr, sizeof(pthread_mutex_t), PROT_READ | PROT_WRITE, MAP_SHARED | MAP_ANONYMOUS, -1, 0));
  NOISEPAGE_ASSERT(MAP_FAILED != pmutex, "mmap() failed.");
  pthread_mutexattr_t mutexattr;
  pthread_mutexattr_init(&mutexattr);
  pthread_mutexattr_setpshared(&mutexattr, PTHREAD_PROCESS_SHARED);
  pthread_mutex_init(pmutex, &mutexattr);

  auto *pcond = static_cast<pthread_cond_t *>(
      mmap(nullptr, sizeof(pthread_cond_t), PROT_READ | PROT_WRITE, MAP_SHARED | MAP_ANONYMOUS, -1, 0));
  NOISEPAGE_ASSERT(MAP_FAILED != pcond, "mmap() failed.");
  pthread_condattr_t condattr;
  pthread_condattr_init(&condattr);
  pthread_condattr_setpshared(&condattr, PTHREAD_PROCESS_SHARED);
  pthread_cond_init(pcond, &condattr);

  auto sleep_until_init = [init, pmutex, pcond]() {
    while (!(init[0] && init[1] && init[2])) {
      pthread_mutex_lock(pmutex);
      pthread_cond_wait(pcond, pmutex);
      pthread_mutex_unlock(pmutex);
    }
  };

  auto sleep_until_done = [done, pmutex, pcond]() {
>>>>>>> d87aac48
    while (!(done[0] && done[1] && done[2])) {
      pthread_mutex_lock(pmutex);
      pthread_cond_wait(pcond, pmutex);
      pthread_mutex_unlock(pmutex);
    }
  };

  auto wake_all = [pcond]() { pthread_cond_broadcast(pcond); };

  VoidFn primary_fn = [=]() {
    auto primary = BuildDBMain(port_primary, port_messenger_primary, "primary");
    primary->GetNetworkLayer()->GetServer()->RunServer();

    init[0] = true;
<<<<<<< HEAD
    spin_until_init();
=======
    wake_all();
    sleep_until_init();
>>>>>>> d87aac48
    DirtySleep();

    while (!(done[1] && done[2])) {
    }

    MESSENGER_LOG_TRACE("Primary done.");
    done[0] = true;
    wake_all();
    sleep_until_done();
    MESSENGER_LOG_TRACE("Primary exit.");
    primary->ForceShutdown();
  };

  VoidFn replica1_fn = [=]() {
    auto replica1 = BuildDBMain(port_replica1, port_messenger_replica1, "replica1");
    replica1->GetNetworkLayer()->GetServer()->RunServer();

    init[1] = true;
<<<<<<< HEAD
    spin_until_init();
=======
    wake_all();
    sleep_until_init();
>>>>>>> d87aac48
    DirtySleep();

    // Set up a connection to the primary.
    auto messenger = replica1->GetMessengerLayer()->GetMessenger();
    ConnectionDestination dest_primary = Messenger::GetEndpointIPC("primary", port_messenger_primary);
    auto con_primary = messenger->MakeConnection(dest_primary);

    // Send "potato" to the primary and expect "potato" as a reply.
    volatile bool reply_primary_potato = false;
    {
      messenger->SendMessage(
          common::ManagedPointer(&con_primary), "potato",
          [&reply_primary_potato](common::ManagedPointer<Messenger> messenger, const ZmqMessage &msg) {
            MESSENGER_LOG_TRACE(fmt::format("Replica 1 received from {}: {}", msg.GetRoutingId(), msg.GetRawPayload()));
            EXPECT_EQ("potato", msg.GetMessage());
            reply_primary_potato = true;
          },
          static_cast<uint8_t>(Messenger::BuiltinCallback::ECHO));
    }

    // Send "tomato" to the primary and expect "tomato" as a reply.
    volatile bool reply_primary_tomato = false;
    {
      messenger->SendMessage(
          common::ManagedPointer(&con_primary), "tomato",
          [&reply_primary_tomato](common::ManagedPointer<Messenger> messenger, const ZmqMessage &msg) {
            MESSENGER_LOG_TRACE(fmt::format("Replica 1 received from {}: {}", msg.GetRoutingId(), msg.GetRawPayload()));
            EXPECT_EQ("tomato", msg.GetMessage());
            reply_primary_tomato = true;
          },
          static_cast<uint8_t>(Messenger::BuiltinCallback::ECHO));
    }

    while (!(reply_primary_potato && reply_primary_tomato)) {
    }

    MESSENGER_LOG_TRACE("Replica 1 done.");
    done[1] = true;
    wake_all();
    sleep_until_done();
    MESSENGER_LOG_TRACE("Replica 1 exit.");
    replica1->ForceShutdown();
  };

  VoidFn replica2_fn = [=]() {
    auto replica2 = BuildDBMain(port_replica2, port_messenger_replica2, "replica2");
    replica2->GetNetworkLayer()->GetServer()->RunServer();

    init[2] = true;
<<<<<<< HEAD
    spin_until_init();
=======
    wake_all();
    sleep_until_init();
>>>>>>> d87aac48
    DirtySleep();

    // Set up a connection to the primary.
    auto messenger = replica2->GetMessengerLayer()->GetMessenger();
    ConnectionDestination dest_primary = Messenger::GetEndpointIPC("primary", port_messenger_primary);
    auto con_primary = messenger->MakeConnection(dest_primary);

    // Send "elephant" to the primary and expect "elephant" as a reply.
    volatile bool reply_primary_elephant = false;
    {
      messenger->SendMessage(
          common::ManagedPointer(&con_primary), "elephant",
          [&reply_primary_elephant](common::ManagedPointer<Messenger> messenger, const ZmqMessage &msg) {
            MESSENGER_LOG_TRACE(fmt::format("Replica 2 received from {}: {}", msg.GetRoutingId(), msg.GetRawPayload()));
            EXPECT_EQ("elephant", msg.GetMessage());
            reply_primary_elephant = true;
          },
          static_cast<uint8_t>(Messenger::BuiltinCallback::ECHO));
    }

    // Send "correct HORSE battery staple" to the primary and expect "correct HORSE battery staple" as a reply.
    volatile bool reply_primary_chbs = false;
    {
      messenger->SendMessage(
          common::ManagedPointer(&con_primary), "correct HORSE battery staple",
          [&reply_primary_chbs](common::ManagedPointer<Messenger> messenger, const ZmqMessage &msg) {
            MESSENGER_LOG_TRACE(fmt::format("Replica 2 received from {}: {}", msg.GetRoutingId(), msg.GetRawPayload()));
            EXPECT_EQ("correct HORSE battery staple", msg.GetMessage());
            reply_primary_chbs = true;
          },
          static_cast<uint8_t>(Messenger::BuiltinCallback::ECHO));
    }

    while (!(reply_primary_elephant && reply_primary_chbs)) {
    }

    MESSENGER_LOG_TRACE("Replica 2 done.");
    done[2] = true;
    wake_all();
    sleep_until_done();
    MESSENGER_LOG_TRACE("Replica 2 exit.");
    replica2->ForceShutdown();
  };

  std::vector<pid_t> pids = ForkTests({primary_fn, replica1_fn, replica2_fn});

  // Spin until all done.
  sleep_until_done();

<<<<<<< HEAD
=======
  pthread_mutex_destroy(pmutex);
  pthread_mutexattr_destroy(&mutexattr);
  pthread_cond_destroy(pcond);
  pthread_condattr_destroy(&condattr);

>>>>>>> d87aac48
  DirtySleep();
  {
    UNUSED_ATTRIBUTE int munmap_retval = munmap(static_cast<void *>(const_cast<bool *>(init)), 3 * sizeof(bool));
    NOISEPAGE_ASSERT(-1 != munmap_retval, "munmap() failed.");
  }
  {
    UNUSED_ATTRIBUTE int munmap_retval = munmap(static_cast<void *>(const_cast<bool *>(done)), 3 * sizeof(bool));
    NOISEPAGE_ASSERT(-1 != munmap_retval, "munmap() failed.");
  }
<<<<<<< HEAD
=======
  {
    UNUSED_ATTRIBUTE int munmap_retval = munmap(static_cast<void *>(pmutex), sizeof(pthread_mutex_t));
    NOISEPAGE_ASSERT(-1 != munmap_retval, "munmap() failed.");
  }
  {
    UNUSED_ATTRIBUTE int munmap_retval = munmap(static_cast<void *>(pcond), sizeof(pthread_cond_t));
    NOISEPAGE_ASSERT(-1 != munmap_retval, "munmap() failed.");
  }
>>>>>>> d87aac48
}

// NOLINTNEXTLINE
TEST_F(MessengerTests, BasicListenTest) {
  messenger_logger->set_level(spdlog::level::trace);

  uint16_t port_primary = 15721;
  uint16_t port_replica1 = 15722;

  uint16_t port_messenger_primary = 9022;
  uint16_t port_messenger_replica1 = port_messenger_primary + 1;

  uint16_t port_listen = 8030;

  volatile bool *init = static_cast<volatile bool *>(
      mmap(nullptr, 2 * sizeof(bool), PROT_READ | PROT_WRITE, MAP_SHARED | MAP_ANONYMOUS, -1, 0));
  NOISEPAGE_ASSERT(MAP_FAILED != init, "mmap() failed.");
  volatile bool *done = static_cast<volatile bool *>(
      mmap(nullptr, 2 * sizeof(bool), PROT_READ | PROT_WRITE, MAP_SHARED | MAP_ANONYMOUS, -1, 0));
  NOISEPAGE_ASSERT(MAP_FAILED != done, "mmap() failed.");

  init[0] = false;
  init[1] = false;
  done[0] = false;
  done[1] = false;

<<<<<<< HEAD
  auto spin_until_init = [init]() {
=======
  auto *pmutex = static_cast<pthread_mutex_t *>(
      mmap(nullptr, sizeof(pthread_mutex_t), PROT_READ | PROT_WRITE, MAP_SHARED | MAP_ANONYMOUS, -1, 0));
  NOISEPAGE_ASSERT(MAP_FAILED != pmutex, "mmap() failed.");
  pthread_mutexattr_t mutexattr;
  pthread_mutexattr_init(&mutexattr);
  pthread_mutexattr_setpshared(&mutexattr, PTHREAD_PROCESS_SHARED);
  pthread_mutex_init(pmutex, &mutexattr);

  auto *pcond = static_cast<pthread_cond_t *>(
      mmap(nullptr, sizeof(pthread_cond_t), PROT_READ | PROT_WRITE, MAP_SHARED | MAP_ANONYMOUS, -1, 0));
  NOISEPAGE_ASSERT(MAP_FAILED != pcond, "mmap() failed.");
  pthread_condattr_t condattr;
  pthread_condattr_init(&condattr);
  pthread_condattr_setpshared(&condattr, PTHREAD_PROCESS_SHARED);
  pthread_cond_init(pcond, &condattr);

  auto sleep_until_init = [init]() {
>>>>>>> d87aac48
    while (!(init[0] && init[1])) {
    }
  };

<<<<<<< HEAD
  auto spin_until_done = [done]() {
=======
  auto sleep_until_done = [done]() {
>>>>>>> d87aac48
    while (!(done[0] && done[1])) {
    }
  };

  auto wake_all = [pcond]() { pthread_cond_broadcast(pcond); };

  VoidFn primary_fn = [=]() {
    auto primary = BuildDBMain(port_primary, port_messenger_primary, "primary");
    primary->GetNetworkLayer()->GetServer()->RunServer();

    ConnectionDestination dest_listen = Messenger::GetEndpointIPC("listen", port_listen);
    primary->GetMessengerLayer()->GetMessenger()->ListenForConnection(
        dest_listen, "listen", [](common::ManagedPointer<Messenger> messenger, const ZmqMessage &msg) {
          MESSENGER_LOG_TRACE("Messenger (listen) received from {}: {} {}", msg.GetRoutingId(), msg.GetRawPayload(),
                              msg.GetMessage().compare("KILLME") == 0);
          if (msg.GetMessage().compare("KILLME") == 0) {
            messenger->SendMessage(messenger->GetConnectionRouter("listen"), std::string(msg.GetRoutingId()), "QUIT",
                                   CallbackFns::Noop, msg.GetSourceCallbackId());
          }
        });

    init[0] = true;
<<<<<<< HEAD
    spin_until_init();
=======
    wake_all();
    sleep_until_init();
>>>>>>> d87aac48
    DirtySleep();

    while (!done[1]) {
    }

    MESSENGER_LOG_TRACE("Primary done.");
    done[0] = true;
    wake_all();
    sleep_until_done();
    MESSENGER_LOG_TRACE("Primary exit.");
    primary->ForceShutdown();
  };

  VoidFn replica1_fn = [=]() {
    auto replica1 = BuildDBMain(port_replica1, port_messenger_replica1, "replica1");
    replica1->GetNetworkLayer()->GetServer()->RunServer();
    init[1] = true;
<<<<<<< HEAD
    spin_until_init();
=======
    wake_all();
    sleep_until_init();
>>>>>>> d87aac48
    DirtySleep();

    // Set up a connection to the primary via the listen endpoint.
    auto messenger = replica1->GetMessengerLayer()->GetMessenger();
    ConnectionDestination dest_listen = Messenger::GetEndpointIPC("listen", port_listen);
    auto con_primary = messenger->MakeConnection(dest_listen);

    // Send "replica1" to the primary to let them know who we are.
    messenger->SendMessage(common::ManagedPointer(&con_primary), "replica1", CallbackFns::Noop,
                           static_cast<uint8_t>(Messenger::BuiltinCallback::NOOP));

    // Send "KILLME" to the primary and expect "QUIT" as a reply.
    volatile bool reply_primary_quit = false;
    {
      messenger->SendMessage(
          common::ManagedPointer(&con_primary), "KILLME",
          [&reply_primary_quit](common::ManagedPointer<Messenger> messenger, const ZmqMessage &msg) {
            MESSENGER_LOG_TRACE(fmt::format("Replica 1 received from {}: {} {}", msg.GetRoutingId(),
                                            msg.GetRawPayload(), msg.GetMessage().compare("QUIT") == 0));
            EXPECT_EQ("QUIT", msg.GetMessage());
            reply_primary_quit = true;
          },
          static_cast<uint8_t>(Messenger::BuiltinCallback::NOOP));
    }

    while (!reply_primary_quit) {
    }

    // Send "BYE" to the primary to let them know we're going.
    messenger->SendMessage(common::ManagedPointer(&con_primary), "BYE", CallbackFns::Noop,
                           static_cast<uint8_t>(Messenger::BuiltinCallback::NOOP));

    MESSENGER_LOG_TRACE("Replica 1 done.");
    done[1] = true;
    wake_all();
    sleep_until_done();
    MESSENGER_LOG_TRACE("Replica 1 exit.");
    replica1->ForceShutdown();
  };

  std::vector<pid_t> pids = ForkTests({primary_fn, replica1_fn});

  // Spin until all done.
  sleep_until_done();

<<<<<<< HEAD
=======
  pthread_mutex_destroy(pmutex);
  pthread_mutexattr_destroy(&mutexattr);
  pthread_cond_destroy(pcond);
  pthread_condattr_destroy(&condattr);

>>>>>>> d87aac48
  DirtySleep();
  {
    UNUSED_ATTRIBUTE int munmap_retval = munmap(static_cast<void *>(const_cast<bool *>(init)), 2 * sizeof(bool));
    NOISEPAGE_ASSERT(-1 != munmap_retval, "munmap() failed.");
  }
  {
    UNUSED_ATTRIBUTE int munmap_retval = munmap(static_cast<void *>(const_cast<bool *>(done)), 2 * sizeof(bool));
    NOISEPAGE_ASSERT(-1 != munmap_retval, "munmap() failed.");
  }
<<<<<<< HEAD
=======
  {
    UNUSED_ATTRIBUTE int munmap_retval = munmap(static_cast<void *>(pmutex), sizeof(pthread_mutex_t));
    NOISEPAGE_ASSERT(-1 != munmap_retval, "munmap() failed.");
  }
  {
    UNUSED_ATTRIBUTE int munmap_retval = munmap(static_cast<void *>(pcond), sizeof(pthread_cond_t));
    NOISEPAGE_ASSERT(-1 != munmap_retval, "munmap() failed.");
  }
>>>>>>> d87aac48
}

}  // namespace noisepage::messenger<|MERGE_RESOLUTION|>--- conflicted
+++ resolved
@@ -113,14 +113,6 @@
   done[1] = false;
   done[2] = false;
 
-<<<<<<< HEAD
-  auto spin_until_init = [init]() {
-    while (!(init[0] && init[1] && init[2])) {
-    }
-  };
-
-  auto spin_until_done = [done]() {
-=======
   auto *pmutex = static_cast<pthread_mutex_t *>(
       mmap(nullptr, sizeof(pthread_mutex_t), PROT_READ | PROT_WRITE, MAP_SHARED | MAP_ANONYMOUS, -1, 0));
   NOISEPAGE_ASSERT(MAP_FAILED != pmutex, "mmap() failed.");
@@ -146,7 +138,6 @@
   };
 
   auto sleep_until_done = [done, pmutex, pcond]() {
->>>>>>> d87aac48
     while (!(done[0] && done[1] && done[2])) {
       pthread_mutex_lock(pmutex);
       pthread_cond_wait(pcond, pmutex);
@@ -161,12 +152,8 @@
     primary->GetNetworkLayer()->GetServer()->RunServer();
 
     init[0] = true;
-<<<<<<< HEAD
-    spin_until_init();
-=======
     wake_all();
     sleep_until_init();
->>>>>>> d87aac48
     DirtySleep();
 
     while (!(done[1] && done[2])) {
@@ -185,12 +172,8 @@
     replica1->GetNetworkLayer()->GetServer()->RunServer();
 
     init[1] = true;
-<<<<<<< HEAD
-    spin_until_init();
-=======
     wake_all();
     sleep_until_init();
->>>>>>> d87aac48
     DirtySleep();
 
     // Set up a connection to the primary.
@@ -240,12 +223,8 @@
     replica2->GetNetworkLayer()->GetServer()->RunServer();
 
     init[2] = true;
-<<<<<<< HEAD
-    spin_until_init();
-=======
     wake_all();
     sleep_until_init();
->>>>>>> d87aac48
     DirtySleep();
 
     // Set up a connection to the primary.
@@ -295,14 +274,11 @@
   // Spin until all done.
   sleep_until_done();
 
-<<<<<<< HEAD
-=======
   pthread_mutex_destroy(pmutex);
   pthread_mutexattr_destroy(&mutexattr);
   pthread_cond_destroy(pcond);
   pthread_condattr_destroy(&condattr);
 
->>>>>>> d87aac48
   DirtySleep();
   {
     UNUSED_ATTRIBUTE int munmap_retval = munmap(static_cast<void *>(const_cast<bool *>(init)), 3 * sizeof(bool));
@@ -312,8 +288,6 @@
     UNUSED_ATTRIBUTE int munmap_retval = munmap(static_cast<void *>(const_cast<bool *>(done)), 3 * sizeof(bool));
     NOISEPAGE_ASSERT(-1 != munmap_retval, "munmap() failed.");
   }
-<<<<<<< HEAD
-=======
   {
     UNUSED_ATTRIBUTE int munmap_retval = munmap(static_cast<void *>(pmutex), sizeof(pthread_mutex_t));
     NOISEPAGE_ASSERT(-1 != munmap_retval, "munmap() failed.");
@@ -322,7 +296,6 @@
     UNUSED_ATTRIBUTE int munmap_retval = munmap(static_cast<void *>(pcond), sizeof(pthread_cond_t));
     NOISEPAGE_ASSERT(-1 != munmap_retval, "munmap() failed.");
   }
->>>>>>> d87aac48
 }
 
 // NOLINTNEXTLINE
@@ -349,9 +322,6 @@
   done[0] = false;
   done[1] = false;
 
-<<<<<<< HEAD
-  auto spin_until_init = [init]() {
-=======
   auto *pmutex = static_cast<pthread_mutex_t *>(
       mmap(nullptr, sizeof(pthread_mutex_t), PROT_READ | PROT_WRITE, MAP_SHARED | MAP_ANONYMOUS, -1, 0));
   NOISEPAGE_ASSERT(MAP_FAILED != pmutex, "mmap() failed.");
@@ -369,16 +339,11 @@
   pthread_cond_init(pcond, &condattr);
 
   auto sleep_until_init = [init]() {
->>>>>>> d87aac48
     while (!(init[0] && init[1])) {
     }
   };
 
-<<<<<<< HEAD
-  auto spin_until_done = [done]() {
-=======
   auto sleep_until_done = [done]() {
->>>>>>> d87aac48
     while (!(done[0] && done[1])) {
     }
   };
@@ -401,12 +366,8 @@
         });
 
     init[0] = true;
-<<<<<<< HEAD
-    spin_until_init();
-=======
     wake_all();
     sleep_until_init();
->>>>>>> d87aac48
     DirtySleep();
 
     while (!done[1]) {
@@ -424,12 +385,8 @@
     auto replica1 = BuildDBMain(port_replica1, port_messenger_replica1, "replica1");
     replica1->GetNetworkLayer()->GetServer()->RunServer();
     init[1] = true;
-<<<<<<< HEAD
-    spin_until_init();
-=======
     wake_all();
     sleep_until_init();
->>>>>>> d87aac48
     DirtySleep();
 
     // Set up a connection to the primary via the listen endpoint.
@@ -475,14 +432,11 @@
   // Spin until all done.
   sleep_until_done();
 
-<<<<<<< HEAD
-=======
   pthread_mutex_destroy(pmutex);
   pthread_mutexattr_destroy(&mutexattr);
   pthread_cond_destroy(pcond);
   pthread_condattr_destroy(&condattr);
 
->>>>>>> d87aac48
   DirtySleep();
   {
     UNUSED_ATTRIBUTE int munmap_retval = munmap(static_cast<void *>(const_cast<bool *>(init)), 2 * sizeof(bool));
@@ -492,8 +446,6 @@
     UNUSED_ATTRIBUTE int munmap_retval = munmap(static_cast<void *>(const_cast<bool *>(done)), 2 * sizeof(bool));
     NOISEPAGE_ASSERT(-1 != munmap_retval, "munmap() failed.");
   }
-<<<<<<< HEAD
-=======
   {
     UNUSED_ATTRIBUTE int munmap_retval = munmap(static_cast<void *>(pmutex), sizeof(pthread_mutex_t));
     NOISEPAGE_ASSERT(-1 != munmap_retval, "munmap() failed.");
@@ -502,7 +454,6 @@
     UNUSED_ATTRIBUTE int munmap_retval = munmap(static_cast<void *>(pcond), sizeof(pthread_cond_t));
     NOISEPAGE_ASSERT(-1 != munmap_retval, "munmap() failed.");
   }
->>>>>>> d87aac48
 }
 
 }  // namespace noisepage::messenger
--- conflicted
+++ resolved
@@ -168,11 +168,7 @@
     catalog::Catalog catalog(&txn_manager, &block_store_);
     Builder tpcc_builder(&block_store_, &catalog, &txn_manager);
 
-<<<<<<< HEAD
-    // build the TPCC database using HashMaps where possible
-=======
     // build the TPCC database
->>>>>>> 20299f2a
     auto *const tpcc_db = tpcc_builder.Build(storage::index::IndexType::HASHMAP);
 
     // prepare the workers

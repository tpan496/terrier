#include <vector>

#include "benchmark/benchmark.h"
#include "benchmark_util/benchmark_config.h"
#include "catalog/catalog_accessor.h"
#include "common/scoped_timer.h"
#include "main/db_main.h"
#include "storage/recovery/disk_log_provider.h"
#include "storage/recovery/recovery_manager.h"
#include "storage/storage_defs.h"
#include "test_util/sql_table_test_util.h"
#include "storage/checkpoints/checkpoint.h"

namespace terrier {

class CheckpointRecoveryBenchmark : public benchmark::Fixture {
 public:
  void SetUp(const benchmark::State &state) final {
    unlink(terrier::BenchmarkConfig::logfile_path.data());
    std::string suffix = "_catalog";
    unlink((terrier::BenchmarkConfig::logfile_path.data() + suffix).c_str());
  }
  void TearDown(const benchmark::State &state) final { unlink(terrier::BenchmarkConfig::logfile_path.data()); }

  const uint32_t initial_table_size_ = 1000000;
  const uint32_t num_txns_ = 100000;
  const uint32_t num_indexes_ = 5;
  std::default_random_engine generator_;

  /**
   * Runs the recovery benchmark with the provided config
   * @param state benchmark state
   * @param config config to use for test object
   */
  void RunBenchmark(benchmark::State *state, const LargeSqlTableTestConfiguration &config) {
    // NOLINTNEXTLINE
    for (auto _ : *state) {
      // Blow away log file after every benchmark iteration
      unlink(terrier::BenchmarkConfig::logfile_path.data());
      std::string suffix = "_catalog";
      unlink((terrier::BenchmarkConfig::logfile_path.data() + suffix).c_str());
      // Initialize table and run workload with logging enabled
      auto db_main = terrier::DBMain::Builder()
                         .SetLogFilePath(terrier::BenchmarkConfig::logfile_path.data())
                         .SetUseLogging(true)
                         .SetUseGC(true)
                         .SetUseGCThread(true)
                         .SetUseCatalog(true)
                         .SetRecordBufferSegmentSize(1e6)
                         .SetRecordBufferSegmentReuse(1e6)
                         .Build();
      auto txn_manager = db_main->GetTransactionLayer()->GetTransactionManager();
      auto log_manager = db_main->GetLogManager();
      auto block_store = db_main->GetStorageLayer()->GetBlockStore();
      auto catalog = db_main->GetCatalogLayer()->GetCatalog();
      auto deferred_action_manager = db_main->GetTransactionLayer()->GetDeferredActionManager();
      auto gc = db_main->GetGarbageCollectorThread()->GetGarbageCollector();

      // Run the test object and log all transactions
      auto *tested =
          new LargeSqlTableTestObject(config, txn_manager.Get(), catalog.Get(), block_store.Get(), &generator_);
      tested->SimulateOltp(num_txns_, BenchmarkConfig::num_threads);
      log_manager->ForceFlush();

      std::string secondary_log_file = "test3.log";
      std::string ckpt_path = "ckpt_test/";
      std::filesystem::create_directory(ckpt_path);
      // get db_oid
      catalog::db_oid_t db;
      for (auto &database : tested->GetTables()) {
        db = database.first;
      }
      // initalize threads for checkpoint
      uint32_t num_threads = 4u;
      common::WorkerPool thread_pool_{num_threads, {}};
      thread_pool_.Startup();
      // take checkpoint
      unlink(secondary_log_file.c_str());
      storage::Checkpoint ckpt(catalog, txn_manager, deferred_action_manager, gc, log_manager);
      ckpt.TakeCheckpoint(ckpt_path, db, terrier::BenchmarkConfig::logfile_path.data(), num_threads, &thread_pool_);

      // Start a new components with logging disabled, we don't want to log the log replaying
      auto recovery_db_main = DBMain::Builder()
                                  .SetUseThreadRegistry(true)
                                  .SetUseGC(true)
                                  .SetUseGCThread(true)
                                  .SetUseCatalog(true)
                                  .SetCreateDefaultDatabase(false)
                                  .Build();
      auto recovery_txn_manager = recovery_db_main->GetTransactionLayer()->GetTransactionManager();
      auto recovery_deferred_action_manager = recovery_db_main->GetTransactionLayer()->GetDeferredActionManager();
      auto recovery_block_store = recovery_db_main->GetStorageLayer()->GetBlockStore();
      auto recovery_catalog = recovery_db_main->GetCatalogLayer()->GetCatalog();
      auto recovery_thread_registry = recovery_db_main->GetThreadRegistry();

      // Instantiate recovery manager, and recover the catalogs.
      storage::DiskLogProvider log_provider(terrier::BenchmarkConfig::logfile_path.data() + suffix);
      storage::RecoveryManager recovery_manager(
          common::ManagedPointer<storage::AbstractLogProvider>(&log_provider), recovery_catalog, recovery_txn_manager,
          recovery_deferred_action_manager, recovery_thread_registry, recovery_block_store);

<<<<<<< HEAD
      std::string secondary_log_file = "test3.log";
      std::string ckpt_path = "ckpt_test/";
      mkdir(ckpt_path.c_str(), S_IRWXU | S_IRWXG | S_IRWXO);
      // get db_oid
      catalog::db_oid_t db;
      for (auto &database : tested->GetTables()) {
        db = database.first;
      }
      // initalize threads for checkpoint
      uint32_t num_threads = 4u;
      common::WorkerPool thread_pool_{num_threads, {}};
      unlink(secondary_log_file.c_str());
      storage::Checkpoint ckpt(catalog, txn_manager, deferred_action_manager, gc, log_manager);
=======

      // recover
>>>>>>> 8979ca89
      uint64_t elapsed_ms;
      {
        common::ScopedTimer<std::chrono::milliseconds> timer(&elapsed_ms);
        recovery_manager.StartRecovery();
        recovery_manager.WaitForRecoveryToFinish();
        recovery_manager.RecoverFromCheckpoint(ckpt_path, db);
      }

      state->SetIterationTime(static_cast<double>(elapsed_ms) / 1000.0);

      // the table can't be freed until after all GC on it is guaranteed to be done. The easy way to do that is to use a
      // DeferredAction
      db_main->GetTransactionLayer()->GetDeferredActionManager()->RegisterDeferredAction([=]() { delete tested; });
    }
    state->SetItemsProcessed(num_txns_ * state->iterations());
  }
};

/**
 * Run a a read-write workload (5 statements per txn, 50% inserts, 50% select).
 */
// NOLINTNEXTLINE
BENCHMARK_DEFINE_F(CheckpointRecoveryBenchmark, ReadWriteWorkload)(benchmark::State &state) {
  LargeSqlTableTestConfiguration config = LargeSqlTableTestConfiguration::Builder()
                                              .SetNumDatabases(1)
                                              .SetNumTables(1)
                                              .SetMaxColumns(5)
                                              .SetInitialTableSize(initial_table_size_)
                                              .SetTxnLength(5)
                                              .SetInsertUpdateSelectDeleteRatio({0.5, 0.0, 0.5, 0.0})
                                              .SetVarlenAllowed(true)
                                              .Build();

  RunBenchmark(&state, config);
}

/**
 * High-stress workload, blast a narrow table with inserts (5 statements per txn, 100% inserts).
 */
// NOLINTNEXTLINE
BENCHMARK_DEFINE_F(CheckpointRecoveryBenchmark, HighStress)(benchmark::State &state) {
  LargeSqlTableTestConfiguration config = LargeSqlTableTestConfiguration::Builder()
                                              .SetNumDatabases(1)
                                              .SetNumTables(1)
                                              .SetMaxColumns(1)
                                              .SetInitialTableSize(initial_table_size_)
                                              .SetTxnLength(5)
                                              .SetInsertUpdateSelectDeleteRatio({1.0, 0.0, 0.0, 0.0})
                                              .SetVarlenAllowed(false)
                                              .Build();

  RunBenchmark(&state, config);
}

// ----------------------------------------------------------------------------
// BENCHMARK REGISTRATION
// ----------------------------------------------------------------------------
// clang-format off
BENCHMARK_REGISTER_F(CheckpointRecoveryBenchmark, ReadWriteWorkload)
->Unit(benchmark::kMillisecond)
->UseManualTime()
->MinTime(10);
BENCHMARK_REGISTER_F(CheckpointRecoveryBenchmark, HighStress)
->Unit(benchmark::kMillisecond)
->UseManualTime()
->MinTime(10);
// clang-format on

}  // namespace terrier<|MERGE_RESOLUTION|>--- conflicted
+++ resolved
@@ -99,7 +99,6 @@
           common::ManagedPointer<storage::AbstractLogProvider>(&log_provider), recovery_catalog, recovery_txn_manager,
           recovery_deferred_action_manager, recovery_thread_registry, recovery_block_store);
 
-<<<<<<< HEAD
       std::string secondary_log_file = "test3.log";
       std::string ckpt_path = "ckpt_test/";
       mkdir(ckpt_path.c_str(), S_IRWXU | S_IRWXG | S_IRWXO);
@@ -113,10 +112,7 @@
       common::WorkerPool thread_pool_{num_threads, {}};
       unlink(secondary_log_file.c_str());
       storage::Checkpoint ckpt(catalog, txn_manager, deferred_action_manager, gc, log_manager);
-=======
 
-      // recover
->>>>>>> 8979ca89
       uint64_t elapsed_ms;
       {
         common::ScopedTimer<std::chrono::milliseconds> timer(&elapsed_ms);

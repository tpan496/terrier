--- conflicted
+++ resolved
@@ -28,16 +28,6 @@
 # json
 list(APPEND TERRIER_SRCS ${PROJECT_SOURCE_DIR}/third_party/nlohmann/json.hpp)
 
-<<<<<<< HEAD
-# murmur3
-file(GLOB_RECURSE MURMUR3_SOURCES
-        ${PROJECT_SOURCE_DIR}/third_party/murmur3/*.cpp
-        ${PROJECT_SOURCE_DIR}/third_party/murmur3/*.h
-)
-list(APPEND TERRIER_SRCS ${MURMUR3_SOURCES})
-
-=======
->>>>>>> 20299f2a
 # madoka
 file(GLOB_RECURSE MADOKA_SOURCES
         ${PROJECT_SOURCE_DIR}/third_party/madoka/*.cc

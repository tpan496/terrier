--- conflicted
+++ resolved
@@ -93,6 +93,81 @@
 
 namespace noisepage::messenger {
 
+///** An abstraction around ZeroMQ messages which explicitly have the sender specified. */
+// class ZmqMessage {
+// public:
+//  /**
+//   * Build a new ZmqMessage from the supplied information.
+//   * @param send_msg_id     The ID of the message on the sender side.
+//   * @param recv_cb_id      The ID of the message on the receiver side.
+//   * @param sender_id       The identity of the sender.
+//   * @param message         The contents of the message.
+//   * @return A ZmqMessage encapsulating the given message.
+//   */
+//  static ZmqMessage Build(uint64_t send_msg_id, uint64_t recv_cb_id, const std::string &sender_id,
+//                          std::string_view message) {
+//    return ZmqMessage{sender_id, fmt::format("{}-{}-{}", send_msg_id, recv_cb_id, message)};
+//  }
+//
+//  /**
+//   * Parse the given payload into a ZmqMessage.
+//   * @param routing_id      The message's routing ID.
+//   * @param message         The message received.
+//   * @return A ZmqMessage encapsulating the given message.
+//   */
+//  static ZmqMessage Parse(const std::string &routing_id, const std::string &message) {
+//    return ZmqMessage{routing_id, message};
+//  }
+//
+//  /** @return The ID of this message (sender side). */
+//  uint64_t GetMessageIdSender() const { return send_msg_id_; }
+//
+//  /** @return The ID of this message (receiver side). */
+//  uint64_t GetCallbackIdReceiver() const { return recv_cb_id_; }
+//
+//  /** @return The routing ID of this message. */
+//  std::string_view GetRoutingId() const { return std::string_view(routing_id_); }
+//
+//  /** @return The message itself. */
+//  std::string_view GetMessage() const { return message_; }
+//
+//  /** @return The raw payload of the message. */
+//  std::string_view GetRawPayload() const { return std::string_view(payload_); }
+//
+// private:
+//  friend Messenger;
+//
+//  /** Construct a new ZmqMessage with the given routing ID and payload. Payload of form ID-MESSAGE. */
+//  ZmqMessage(std::string routing_id, std::string payload)
+//      : routing_id_(std::move(routing_id)), payload_(std::move(payload)), message_(payload_) {
+//    if (payload_.empty()) {
+//      send_msg_id_ = 0;
+//      recv_cb_id_ = 0;
+//    } else {
+//      // TODO(WAN): atoi, stoull, from_chars, etc? Error checking in general.
+//      UNUSED_ATTRIBUTE int check =
+//          std::sscanf(payload_.c_str(), "%" SCNu64 "-%" SCNu64 "-", &send_msg_id_, &recv_cb_id_);
+//      NOISEPAGE_ASSERT(2 == check, "Couldn't parse the message header.");
+//
+//      // Remove the prefix up to the second '-'
+//      message_.remove_prefix(message_.find_first_of('-') + 1);
+//      message_.remove_prefix(message_.find_first_of('-') + 1);
+//    }
+//  }
+//
+//  /** The routing ID of the message. */
+//  std::string routing_id_;
+//  /** The payload in the message, of form ID-MESSAGE.  */
+//  std::string payload_;
+//
+//  /** The cached id of the message (sender side). */
+//  uint64_t send_msg_id_;
+//  /** The cached id of the message (receiver side). */
+//  uint64_t recv_cb_id_;
+//  /** The cached actual message. */
+//  std::string_view message_;
+//};
+
 ZmqMessage ZmqMessage::Build(uint64_t source_cb_id, uint64_t dest_cb_id, const std::string &routing_id,
                              std::string_view message) {
   return ZmqMessage{routing_id, fmt::format("{}-{}-{}", source_cb_id, dest_cb_id, message)};
@@ -102,7 +177,6 @@
   return ZmqMessage{routing_id, message};
 }
 
-<<<<<<< HEAD
 ZmqMessage::ZmqMessage(std::string routing_id, std::string payload)
     : routing_id_(std::move(routing_id)), payload_(std::move(payload)), message_(payload_) {
   if (payload_.empty()) {
@@ -113,28 +187,10 @@
     UNUSED_ATTRIBUTE int check =
         std::sscanf(payload_.c_str(), "%" SCNu64 "-%" SCNu64 "-", &source_cb_id_, &dest_cb_id_);
     NOISEPAGE_ASSERT(2 == check, "Couldn't parse the message header.");
-    message_.remove_prefix(message_.find_last_of('-') + 1);
-=======
- private:
-  friend Messenger;
-
-  /** Construct a new ZmqMessage with the given routing ID and payload. Payload of form ID-MESSAGE. */
-  ZmqMessage(std::string routing_id, std::string payload)
-      : routing_id_(std::move(routing_id)), payload_(std::move(payload)), message_(payload_) {
-    if (payload_.empty()) {
-      send_msg_id_ = 0;
-      recv_cb_id_ = 0;
-    } else {
-      // TODO(WAN): atoi, stoull, from_chars, etc? Error checking in general.
-      UNUSED_ATTRIBUTE int check =
-          std::sscanf(payload_.c_str(), "%" SCNu64 "-%" SCNu64 "-", &send_msg_id_, &recv_cb_id_);
-      NOISEPAGE_ASSERT(2 == check, "Couldn't parse the message header.");
-
-      // Remove the prefix up to the second '-'
-      message_.remove_prefix(message_.find_first_of('-') + 1);
-      message_.remove_prefix(message_.find_first_of('-') + 1);
-    }
->>>>>>> 520e0da7
+
+    // Remove the prefix up to the second '-'
+    message_.remove_prefix(message_.find_first_of('-') + 1);
+    message_.remove_prefix(message_.find_first_of('-') + 1);
   }
 }
 
@@ -298,19 +354,13 @@
   socket_->set(zmq::sockopt::linger, 0);             // Discard all pending messages immediately on socket close.
   socket_->connect(target.GetDestination());
   routing_id_ = ZmqUtil::GetRoutingId(common::ManagedPointer(socket_));
-  MESSENGER_LOG_INFO(fmt::format("[PID={}] Registered (but haven't opened!) a new connection to {} ({}) as {}.",
+  MESSENGER_LOG_TRACE(fmt::format("[PID={}] Registered (but haven't opened!) a new connection to {} ({}) as {}.",
                                  ::getpid(), target_name_, target.GetDestination(), routing_id_.c_str()));
   // Add the new socket to the list of sockets that will be polled by the server loop.
   messenger->polled_sockets_->AddPollItem(socket_.get(), nullptr);
 }
 
 ConnectionId::~ConnectionId() = default;
-
-ConnectionId::ConnectionId(ConnectionId &&other) {
-  this->socket_ = std::move(other.socket_);
-  this->routing_id_ = std::move(other.routing_id_);
-  this->target_name_ = std::move(other.target_name_);
-}
 
 ConnectionRouter::ConnectionRouter(common::ManagedPointer<Messenger> messenger, const ConnectionDestination &target,
                                    const std::string &identity, CallbackFn callback)
@@ -414,7 +464,7 @@
 }
 
 void Messenger::SendMessage(common::ManagedPointer<ConnectionId> connection_id, const std::string &message,
-                            CallbackFn callback, uint64_t remote_cb_id) {
+                            CallbackFn callback, uint64_t recv_cb_id) {
   // Note that a ConnectionId cannot be used from multiple threads. This is an inherent ZeroMQ limitation.
   // If you need another thread to connect to the same ConnectionDestination, just get a new ConnectionId.
   // This allows us to avoid taking latches around the socket that the ConnectionId wraps.
@@ -426,14 +476,14 @@
   callbacks_mutex_.unlock();
 
   // Build and send the message.
-  ZmqMessage msg = ZmqMessage::Build(send_msg_id, remote_cb_id, connection_id->routing_id_, message);
+  ZmqMessage msg = ZmqMessage::Build(send_msg_id, recv_cb_id, connection_id->routing_id_, message);
   ZmqUtil::SendMsgPayload(common::ManagedPointer(connection_id->socket_), msg);
   MESSENGER_LOG_TRACE(
       fmt::format("[PID={}] Messenger SENT-TO {}: {} ", ::getpid(), connection_id->target_name_, msg.GetRawPayload()));
 }
 
 void Messenger::SendMessage(common::ManagedPointer<ConnectionRouter> router_id, const std::string &recv_id,
-                            const std::string &message, CallbackFn callback, uint64_t remote_cb_id) {
+                            const std::string &message, CallbackFn callback, uint64_t recv_cb_id) {
   uint64_t send_msg_id = GetNextSendMessageId();
 
   // Register the callback that will be invoked when a response to this message is received.
@@ -444,7 +494,7 @@
   // Build and send the message. Note that ConnectionRouter is a ROUTER socket.
   zmq::message_t router_data(recv_id.data(), recv_id.size());
   if (router_id->socket_->send(router_data, zmq::send_flags::sndmore).has_value()) {
-    ZmqMessage reply = ZmqMessage::Build(send_msg_id, remote_cb_id, router_id->identity_, message);
+    ZmqMessage reply = ZmqMessage::Build(send_msg_id, recv_cb_id, router_id->identity_, message);
     ZmqUtil::SendMsgIdentity(common::ManagedPointer(router_id->socket_.get()), router_id->identity_);
     ZmqUtil::SendMsgPayload(common::ManagedPointer(router_id->socket_.get()), reply);
     MESSENGER_LOG_TRACE(fmt::format("[PID={}] Messenger ({}) SENT-TO {}: {} ", ::getpid(), router_id->identity_,
@@ -498,8 +548,9 @@
         bool has_custom_serverloop = poll_items.server_callbacks_[i] != nullptr;
         MESSENGER_LOG_TRACE("[PID={}] Messenger RECV-FR {} (custom serverloop: {}): {}", ::getpid(), msg.GetRoutingId(),
                             has_custom_serverloop, msg.GetRawPayload());
-        ProcessMessage(msg);
-        if (has_custom_serverloop) {
+        if (!has_custom_serverloop) {
+          ProcessMessage(msg);
+        } else {
           auto &server_callback = poll_items.server_callbacks_[i];
           (*server_callback)(common::ManagedPointer(this), msg);
         }

#include "binder/binder_context.h"

#include <algorithm>
#include <memory>
#include <string>
#include <tuple>
#include <unordered_map>
#include <utility>
#include <vector>

#include "catalog/catalog_accessor.h"
#include "common/exception.h"
#include "parser/expression/column_value_expression.h"
#include "parser/postgresparser.h"
#include "parser/table_ref.h"

namespace terrier::binder {

void BinderContext::AddRegularTable(const common::ManagedPointer<catalog::CatalogAccessor> accessor,
                                    common::ManagedPointer<parser::TableRef> table_ref, const catalog::db_oid_t db_id) {
  if (!(table_ref->GetDatabaseName().empty())) {
    const auto db_oid = accessor->GetDatabaseOid(table_ref->GetDatabaseName());
    if (db_oid == catalog::INVALID_DATABASE_OID) throw BINDER_EXCEPTION("Database does not exist");
    if (db_oid != db_id) throw BINDER_EXCEPTION("Not connected to specified database");
  }

  AddRegularTable(accessor, db_id, table_ref->GetNamespaceName(), table_ref->GetTableName(), table_ref->GetAlias());
}

void BinderContext::AddRegularTable(const common::ManagedPointer<catalog::CatalogAccessor> accessor,
                                    const catalog::db_oid_t db_id, const std::string &namespace_name,
                                    const std::string &table_name, const std::string &table_alias) {
  catalog::table_oid_t table_id;
  if (!namespace_name.empty()) {
    auto namespace_id = accessor->GetNamespaceOid(namespace_name);
    if (namespace_id == catalog::INVALID_NAMESPACE_OID) {
      throw BINDER_EXCEPTION(("Unknown namespace name " + namespace_name).c_str());
    }

    table_id = accessor->GetTableOid(namespace_id, table_name);
    if (table_id == catalog::INVALID_TABLE_OID) {
      throw BINDER_EXCEPTION(("Unknown table name " + table_name).c_str());
    }
  } else {
    table_id = accessor->GetTableOid(table_name);
    if (table_id == catalog::INVALID_TABLE_OID) {
      throw BINDER_EXCEPTION(("Unknown table name " + table_name).c_str());
    }
  }

  // TODO(Matt): deep copy of schema, should not be done
  auto schema = accessor->GetSchema(table_id);

  if (nested_table_alias_map_.find(table_alias) != nested_table_alias_map_.end()) {
    throw BINDER_EXCEPTION(("Duplicate alias " + table_alias).c_str());
  }

  if (regular_table_alias_map_.find(table_alias) != regular_table_alias_map_.end()) {
    throw BINDER_EXCEPTION(("Duplicate alias " + table_alias).c_str());
  }
  regular_table_alias_map_[table_alias] = std::make_tuple(db_id, table_id, schema);
}

void BinderContext::AddNewTable(const std::string &new_table_name,
                                const std::vector<common::ManagedPointer<parser::ColumnDefinition>> &new_columns) {
  if (regular_table_alias_map_.find(new_table_name) != regular_table_alias_map_.end() ||
      nested_table_alias_map_.find(new_table_name) != nested_table_alias_map_.end()) {
    throw BINDER_EXCEPTION(("Duplicate alias " + new_table_name).c_str());
  }

  std::unordered_map<std::string, type::TypeId> column_alias_map;

  for (auto &col : new_columns) {
    column_alias_map[col->GetColumnName()] = col->GetValueType();
  }
  nested_table_alias_map_[new_table_name] = column_alias_map;
}

void BinderContext::AddNestedTable(const std::string &table_alias,
                                   const std::vector<common::ManagedPointer<parser::AbstractExpression>> &select_list) {
  if (regular_table_alias_map_.find(table_alias) != regular_table_alias_map_.end() ||
      nested_table_alias_map_.find(table_alias) != nested_table_alias_map_.end()) {
    throw BINDER_EXCEPTION(("Duplicate alias " + table_alias).c_str());
  }

  std::unordered_map<std::string, type::TypeId> column_alias_map;
  for (auto &expr : select_list) {
    std::string alias;
    if (!expr->GetAlias().empty()) {
      alias = expr->GetAlias();
    } else if (expr->GetExpressionType() == parser::ExpressionType::COLUMN_VALUE) {
      auto tv_expr = reinterpret_cast<parser::ColumnValueExpression *>(expr.Get());
      alias = tv_expr->GetColumnName();
    } else {
      continue;
    }

    std::transform(alias.begin(), alias.end(), alias.begin(), ::tolower);
    column_alias_map[alias] = expr->GetReturnValueType();
  }
  nested_table_alias_map_[table_alias] = column_alias_map;
}

bool BinderContext::ColumnInSchema(const catalog::Schema &schema, const std::string &col_name) {
  try {
    const auto &column_object UNUSED_ATTRIBUTE = schema.GetColumn(col_name);
  } catch (const std::out_of_range &oor) {
    return false;
  }
  return true;
}

void BinderContext::SetColumnPosTuple(const std::string &col_name,
                                      std::tuple<catalog::db_oid_t, catalog::table_oid_t, catalog::Schema> tuple,
                                      common::ManagedPointer<parser::ColumnValueExpression> expr) {
  auto column_object = std::get<2>(tuple).GetColumn(col_name);
  expr->SetDatabaseOID(std::get<0>(tuple));
  expr->SetTableOID(std::get<1>(tuple));
  expr->SetColumnOID(column_object.Oid());
  expr->SetColumnName(col_name);
  expr->SetReturnValueType(column_object.Type());
}

bool BinderContext::SetColumnPosTuple(common::ManagedPointer<parser::ColumnValueExpression> expr) {
  auto col_name = expr->GetColumnName();
  std::transform(col_name.begin(), col_name.end(), col_name.begin(), ::tolower);

  bool find_matched = false;
  auto current_context = common::ManagedPointer(this);
  while (current_context != nullptr) {
    // Check regular table
    for (auto &entry : current_context->regular_table_alias_map_) {
      bool get_matched = ColumnInSchema(std::get<2>(entry.second), col_name);
      if (get_matched) {
        if (!find_matched) {
          // First match
          find_matched = true;
          SetColumnPosTuple(col_name, entry.second, expr);
          expr->SetTableName(entry.first);
        } else {
          throw BINDER_EXCEPTION(("Ambiguous column name " + col_name).c_str());
        }
      }
    }
    // Check nested table
    for (auto &entry : current_context->nested_table_alias_map_) {
      bool get_match = entry.second.find(col_name) != entry.second.end();
      if (get_match) {
        if (!find_matched) {
          // First match
          find_matched = true;
          expr->SetTableName(entry.first);
          expr->SetReturnValueType(entry.second[col_name]);
          expr->SetColumnName(col_name);
        } else {
          throw BINDER_EXCEPTION(("Ambiguous column name " + col_name).c_str());
        }
      }
    }
    if (find_matched) {
      expr->SetDepth(current_context->depth_);
      return true;
    }
    current_context = current_context->GetUpperContext();
  }
  return false;
}

bool BinderContext::GetRegularTableObj(
    const std::string &alias, common::ManagedPointer<parser::ColumnValueExpression> expr,
    common::ManagedPointer<std::tuple<catalog::db_oid_t, catalog::table_oid_t, catalog::Schema>> tuple) {
  auto current_context = common::ManagedPointer(this);
  while (current_context != nullptr) {
    auto iter = current_context->regular_table_alias_map_.find(alias);
    if (iter != current_context->regular_table_alias_map_.end()) {
      *tuple = iter->second;
      expr->SetDepth(current_context->depth_);
      return true;
    }
    current_context = current_context->GetUpperContext();
  }
  return false;
}

bool BinderContext::CheckNestedTableColumn(const std::string &alias, const std::string &col_name,
                                           common::ManagedPointer<parser::ColumnValueExpression> expr) {
  auto current_context = common::ManagedPointer(this);
  while (current_context != nullptr) {
    auto iter = current_context->nested_table_alias_map_.find(alias);
    if (iter != current_context->nested_table_alias_map_.end()) {
      auto col_iter = iter->second.find(col_name);
      if (col_iter == iter->second.end()) {
        throw BINDER_EXCEPTION(("Cannot find column " + col_name).c_str());
      }
      expr->SetReturnValueType(col_iter->second);
      expr->SetDepth(current_context->depth_);
      expr->SetColumnName(col_name);
      expr->SetTableName(alias);
      return true;
    }
    current_context = current_context->GetUpperContext();
  }
  return false;
}

<<<<<<< HEAD
void BinderContext::GenerateAllColumnExpressions(parser::ParseResult *parse_result,
                                                 std::vector<common::ManagedPointer<parser::AbstractExpression>> *exprs,
                                                 const std::string &table_name) {
=======
void BinderContext::GenerateAllColumnExpressions(
    common::ManagedPointer<parser::ParseResult> parse_result,
    common::ManagedPointer<std::vector<common::ManagedPointer<parser::AbstractExpression>>> exprs) {
>>>>>>> f28475ad
  for (auto &entry : regular_table_alias_map_) {
    // If the table name is empty, we want all the columns. Otherwise, we just want the columns from that table.
    if (!table_name.empty() && entry.first != table_name) {
      continue;
    }
    auto &schema = std::get<2>(entry.second);
    auto col_cnt = schema.GetColumns().size();
    for (uint32_t i = 0; i < col_cnt; i++) {
      const auto &col_obj = schema.GetColumn(i);
      auto tv_expr = new parser::ColumnValueExpression(std::string(entry.first), std::string(col_obj.Name()));
      tv_expr->SetReturnValueType(col_obj.Type());
      tv_expr->DeriveExpressionName();
      tv_expr->SetDatabaseOID(std::get<0>(entry.second));
      tv_expr->SetTableOID(std::get<1>(entry.second));
      tv_expr->SetColumnOID(col_obj.Oid());
      tv_expr->SetDepth(depth_);

      auto unique_tv_expr =
          std::unique_ptr<parser::AbstractExpression>(reinterpret_cast<parser::AbstractExpression *>(tv_expr));
      parse_result->AddExpression(std::move(unique_tv_expr));
      auto new_tv_expr = common::ManagedPointer(parse_result->GetExpressions().back());
      exprs->push_back(new_tv_expr);
    }
  }

  for (auto &entry : nested_table_alias_map_) {
    // If the table name is empty, we want all the columns. Otherwise, we just want the columns from that table.
    if (!table_name.empty() && entry.first != table_name) {
      continue;
    }
    auto &table_alias = entry.first;
    auto &cols = entry.second;
    for (auto &col_entry : cols) {
      auto tv_expr = new parser::ColumnValueExpression(std::string(table_alias), std::string(col_entry.first));
      tv_expr->SetReturnValueType(col_entry.second);
      tv_expr->DeriveExpressionName();
      tv_expr->SetDepth(depth_);

      auto unique_tv_expr =
          std::unique_ptr<parser::AbstractExpression>(reinterpret_cast<parser::AbstractExpression *>(tv_expr));
      parse_result->AddExpression(std::move(unique_tv_expr));
      auto new_tv_expr = common::ManagedPointer(parse_result->GetExpressions().back());
      // All derived columns do not have bound oids, thus keep them as INVALID_OIDs
      exprs->push_back(new_tv_expr);
    }
  }
}

common::ManagedPointer<BinderContext::TableMetadata> BinderContext::GetTableMapping(const std::string &table_name) {
  if (regular_table_alias_map_.find(table_name) == regular_table_alias_map_.end()) {
    return nullptr;
  }
  return common::ManagedPointer(&regular_table_alias_map_[table_name]);
}

}  // namespace terrier::binder<|MERGE_RESOLUTION|>--- conflicted
+++ resolved
@@ -203,15 +203,9 @@
   return false;
 }
 
-<<<<<<< HEAD
 void BinderContext::GenerateAllColumnExpressions(parser::ParseResult *parse_result,
                                                  std::vector<common::ManagedPointer<parser::AbstractExpression>> *exprs,
                                                  const std::string &table_name) {
-=======
-void BinderContext::GenerateAllColumnExpressions(
-    common::ManagedPointer<parser::ParseResult> parse_result,
-    common::ManagedPointer<std::vector<common::ManagedPointer<parser::AbstractExpression>>> exprs) {
->>>>>>> f28475ad
   for (auto &entry : regular_table_alias_map_) {
     // If the table name is empty, we want all the columns. Otherwise, we just want the columns from that table.
     if (!table_name.empty() && entry.first != table_name) {

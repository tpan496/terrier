--- conflicted
+++ resolved
@@ -371,28 +371,6 @@
             throw BINDER_EXCEPTION("Mismatch in number of insert columns and number of insert values.");
           }
         }
-<<<<<<< HEAD
-        // Test that the column values are of the right type.
-        for (size_t i = 0; i < num_values; ++i) {
-          // TODO(WAN): handle additional cases, possibly think about calling DeriveReturnValueType
-          //  so that we handle (1+2) type of expressions
-          //  ADDENDUM. So I thought DeriveReturnValueType would actually derive the return value type.
-          //  This appears to be a bad assumption. We should rename it to DeriveReturnValueTypeForAggregates()
-          //  or else fix up any other codepaths. I've currently fixed it for ConstantValueExpression.
-          auto expr = values[i];
-          expr->DeriveReturnValueType();
-          auto ret_type = expr->GetReturnValueType();
-          auto expected_ret_type = table_schema.GetColumn(i).Type();
-
-          auto is_cast_expression = expr->GetExpressionType() == parser::ExpressionType::OPERATOR_CAST;
-          auto mismatched_type = ret_type != expected_ret_type;
-
-          if (is_cast_expression || mismatched_type) {
-            auto converted = BinderUtil::Convert(values[i], expected_ret_type);
-            TERRIER_ASSERT(converted != nullptr, "Conversion cannot be null!");
-            values[i] = common::ManagedPointer(converted);
-            parse_result->AddExpression(std::move(converted));
-=======
 
         std::vector<std::pair<catalog::Schema::Column, common::ManagedPointer<parser::AbstractExpression>>> cols;
 
@@ -490,7 +468,6 @@
             auto new_expr = std::make_unique<parser::ConstantValueExpression>(std::move(typed_null));
             values[i] = common::ManagedPointer(new_expr).CastManagedPointerTo<parser::AbstractExpression>();
             parse_result->AddExpression(std::move(new_expr));
->>>>>>> 032bf83d
           }
         }
       }

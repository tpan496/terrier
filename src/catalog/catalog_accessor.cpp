--- conflicted
+++ resolved
@@ -70,13 +70,9 @@
   return dbc_->RenameTable(txn_, table, new_table_name);
 }
 
-<<<<<<< HEAD
-bool CatalogAccessor::DropTable(table_oid_t table) const { return success = dbc_->DeleteTable(txn_, table); }
-=======
 bool CatalogAccessor::DropTable(table_oid_t table) const {
   return dbc_->DeleteTable(txn_, table);
 }
->>>>>>> 4251e547
 
 bool CatalogAccessor::SetTablePointer(table_oid_t table, storage::SqlTable *table_ptr) const {
   return dbc_->SetTablePointer(txn_, table, table_ptr);

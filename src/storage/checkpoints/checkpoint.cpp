--- conflicted
+++ resolved
@@ -22,13 +22,8 @@
     common::ManagedPointer<storage::SqlTable> curr_sql_table = accessor->GetTable(oid);
     storage::DataTable *curr_data_table = curr_sql_table->table_.data_table_;
     std::list<RawBlock *> new_blocks(curr_data_table->blocks_);
-<<<<<<< HEAD
-    storage::DataTable *new_table = new storage::DataTable(
-        curr_data_table->block_store_, curr_data_table->GetBlockLayout(), curr_data_table->layout_version_, new_blocks);
-=======
     storage::DataTable *new_table = new storage::DataTable(curr_data_table->block_store_, curr_data_table->GetBlockLayout(), curr_data_table->layout_version_);
     new_table->blocks_ = new_blocks;
->>>>>>> 4251e547
     queue.emplace_back(oid, new_table);
   }
   // TODO(xuanxuan): delete previous log file (uncomment after separate catalog log from other logs)

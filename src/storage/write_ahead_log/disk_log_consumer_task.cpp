--- conflicted
+++ resolved
@@ -32,27 +32,19 @@
   }
 }
 
-<<<<<<< HEAD
-void DiskLogConsumerTask::PersistLogFile() {
+uint64_t DiskLogConsumerTask::PersistLogFile() {
   // Persist log file on disk
   PosixIoWrappers::Persist(out_);
 
-=======
-uint64_t DiskLogConsumerTask::PersistLogFile() {
-  TERRIER_ASSERT(!buffers_->empty(), "Buffers vector should not be empty until Shutdown");
-  // Force the buffers to be written to disk. Because all buffers log to the same file, it suffices to call persist on
-  // any buffer.
-  buffers_->front().Persist();
-  const auto num_buffers = commit_callbacks_.size();
->>>>>>> 20299f2a
   // Execute the callbacks for the transactions that have been persisted
+  const auto num_commit_records = commit_callbacks_.size();
   for (auto &callback : commit_callbacks_) callback.first(callback.second);
   commit_callbacks_.clear();
-  return num_buffers;
+  return num_commit_records;
 }
 
 void DiskLogConsumerTask::DiskLogConsumerTaskLoop() {
-  uint64_t write_us = 0, persist_us = 0, num_bytes = 0, num_buffers = 0;
+  uint64_t write_us = 0, persist_us = 0, num_bytes = 0, num_commit_records = 0;
   // Keeps track of how much data we've written to the log file since the last persist
   current_data_written_ = 0;
   // Time since last log file persist
@@ -91,7 +83,7 @@
       common::ScopedTimer<std::chrono::microseconds> scoped_timer(&elapsed_us);
       {
         std::unique_lock<std::mutex> lock(persist_lock_);
-        num_buffers = PersistLogFile();
+        num_commit_records = PersistLogFile();
         num_bytes = current_data_written_;
         // Reset meta data
         last_persist = std::chrono::high_resolution_clock::now();
@@ -105,8 +97,8 @@
 
     if (num_bytes > 0 && common::thread_context.metrics_store_ != nullptr &&
         common::thread_context.metrics_store_->ComponentEnabled(metrics::MetricsComponent::LOGGING)) {
-      common::thread_context.metrics_store_->RecordConsumerData(write_us, persist_us, num_bytes, num_buffers);
-      write_us = persist_us = num_bytes = num_buffers = 0;
+      common::thread_context.metrics_store_->RecordConsumerData(write_us, persist_us, num_bytes, num_commit_records);
+      write_us = persist_us = num_bytes = num_commit_records = 0;
     }
   } while (run_task_);
   // Be extra sure we processed everything

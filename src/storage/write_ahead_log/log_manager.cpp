#include "storage/write_ahead_log/log_manager.h"
#include "storage/write_ahead_log/log_serializer_task.h"
#include "transaction/transaction_context.h"

namespace terrier::storage {

void LogManager::Start() {
  TERRIER_ASSERT(!run_log_manager_, "Can't call Start on already started LogManager");
  // Initialize buffers for logging
  for (size_t i = 0; i < num_buffers_; i++) {
    buffers_.emplace_back(BufferedLogWriter());
  }
  for (size_t i = 0; i < num_buffers_; i++) {
    empty_buffer_queue_.Enqueue(&buffers_[i]);
  }

  run_log_manager_ = true;

  // Register DiskLogConsumerTask
<<<<<<< HEAD
  disk_log_writer_task_ = DedicatedThreadRegistry::GetInstance().RegisterDedicatedThread<DiskLogConsumerTask>(
      this /* requester */, log_file_path_.c_str(), persist_interval_, persist_threshold_, &empty_buffer_queue_,
      &disk_consumer_queue_);

  // Register LogSerializerTask
  log_serializer_task_ = DedicatedThreadRegistry::GetInstance().RegisterDedicatedThread<LogSerializerTask>(
      this /* requester */, serialization_interval_, buffer_pool_, &empty_buffer_queue_, &disk_consumer_queue_,
      (network_consumer_task_ == REPLICATION_DISABLED) ? REPLICATION_DISABLED : &network_consumer_queue_,
=======
  disk_log_writer_task_ = thread_registry_->RegisterDedicatedThread<DiskLogConsumerTask>(
      this /* requester */, persist_interval_, persist_threshold_, &buffers_, &empty_buffer_queue_,
      &filled_buffer_queue_);

  // Register LogSerializerTask
  log_serializer_task_ = thread_registry_->RegisterDedicatedThread<LogSerializerTask>(
      this /* requester */, serialization_interval_, buffer_pool_, &empty_buffer_queue_, &filled_buffer_queue_,
>>>>>>> a5b67df0
      &disk_log_writer_task_->disk_log_writer_thread_cv_);
}

void LogManager::ForceFlush() {
  std::unique_lock<std::mutex> lock(disk_log_writer_task_->persist_lock_);
  // Signal the disk log consumer task thread to persist the buffers to disk
  disk_log_writer_task_->do_persist_ = true;
  disk_log_writer_task_->disk_log_writer_thread_cv_.notify_one();

  // Wait for the disk log consumer task thread to persist the logs
  disk_log_writer_task_->persist_cv_.wait(lock, [&] { return !disk_log_writer_task_->do_persist_; });
}

void LogManager::PersistAndStop() {
  TERRIER_ASSERT(run_log_manager_, "Can't call PersistAndStop on an un-started LogManager");
  run_log_manager_ = false;

  // Signal all tasks to stop. The shutdown of the tasks will trigger any remaining logs to be serialized, writen to the
  // log file, and persisted. The order in which we shut down the tasks is important, we must first serialize, then
  // shutdown the disk consumer task (reverse order of Start())
  auto result UNUSED_ATTRIBUTE =
      thread_registry_->StopTask(this, log_serializer_task_.CastManagedPointerTo<common::DedicatedThreadTask>());
  TERRIER_ASSERT(result, "LogSerializerTask should have been stopped");

  result = thread_registry_->StopTask(this, disk_log_writer_task_.CastManagedPointerTo<common::DedicatedThreadTask>());
  TERRIER_ASSERT(result, "DiskLogConsumerTask should have been stopped");
  TERRIER_ASSERT(disk_consumer_queue_.Empty(), "disk log consumer task should have processed all filled buffers\n");

  // Clear buffer queues
  empty_buffer_queue_.Clear();
  disk_consumer_queue_.Clear();
  network_consumer_queue_.Clear();
  buffers_.clear();
}

void LogManager::AddBufferToFlushQueue(RecordBufferSegment *const buffer_segment) {
  TERRIER_ASSERT(run_log_manager_, "Must call Start on log manager before handing it buffers");
  log_serializer_task_->AddBufferToFlushQueue(buffer_segment);
}

}  // namespace terrier::storage<|MERGE_RESOLUTION|>--- conflicted
+++ resolved
@@ -17,24 +17,14 @@
   run_log_manager_ = true;
 
   // Register DiskLogConsumerTask
-<<<<<<< HEAD
-  disk_log_writer_task_ = DedicatedThreadRegistry::GetInstance().RegisterDedicatedThread<DiskLogConsumerTask>(
-      this /* requester */, log_file_path_.c_str(), persist_interval_, persist_threshold_, &empty_buffer_queue_,
+  disk_log_writer_task_ = thread_registry_->RegisterDedicatedThread<DiskLogConsumerTask>(
+      this /* requester */, persist_interval_, persist_threshold_, &buffers_, &empty_buffer_queue_,
       &disk_consumer_queue_);
 
   // Register LogSerializerTask
-  log_serializer_task_ = DedicatedThreadRegistry::GetInstance().RegisterDedicatedThread<LogSerializerTask>(
+  log_serializer_task_ = thread_registry_->RegisterDedicatedThread<LogSerializerTask>(
       this /* requester */, serialization_interval_, buffer_pool_, &empty_buffer_queue_, &disk_consumer_queue_,
       (network_consumer_task_ == REPLICATION_DISABLED) ? REPLICATION_DISABLED : &network_consumer_queue_,
-=======
-  disk_log_writer_task_ = thread_registry_->RegisterDedicatedThread<DiskLogConsumerTask>(
-      this /* requester */, persist_interval_, persist_threshold_, &buffers_, &empty_buffer_queue_,
-      &filled_buffer_queue_);
-
-  // Register LogSerializerTask
-  log_serializer_task_ = thread_registry_->RegisterDedicatedThread<LogSerializerTask>(
-      this /* requester */, serialization_interval_, buffer_pool_, &empty_buffer_queue_, &filled_buffer_queue_,
->>>>>>> a5b67df0
       &disk_log_writer_task_->disk_log_writer_thread_cv_);
 }
 

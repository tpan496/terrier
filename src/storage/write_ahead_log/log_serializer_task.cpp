#include "storage/write_ahead_log/log_serializer_task.h"
#include <algorithm>
#include <queue>
#include <utility>
#include <vector>
#include "transaction/transaction_context.h"
#include "transaction/transaction_manager.h"

namespace terrier::storage {

void LogSerializerTask::LogSerializerTaskLoop() {
  auto curr_sleep = serialization_interval_;
  // TODO(Gus): Make max back-off a settings manager setting
  const auto max_sleep =
      serialization_interval_ * (1u << 10u);  // We cap the back-off in case of long gaps with no transactions
  do {
    // Serializing is now on the "critical txn path" because txns wait to commit until their logs are serialized. Thus,
    // a sleep is not fast enough. We perform exponential back-off, doubling the sleep duration if we don't process any
    // buffers in our call to Process. Calls to Process will process as long as new buffers are available.
    std::this_thread::sleep_for(curr_sleep);
    // If Process did not find any new buffers, we perform exponential back-off to reduce our rate of polling for new
    // buffers. We cap the maximum back-off, since in the case of large gaps of no txns, we don't want to unboundedly
    // sleep
    curr_sleep = std::min(Process() ? serialization_interval_ : curr_sleep * 2, max_sleep);
  } while (run_task_);
  // To be extra sure we processed everything
  Process();
  TERRIER_ASSERT(flush_queue_.empty(), "Termination of LogSerializerTask should hand off all buffers to consumers");
}

bool LogSerializerTask::Process() {
  common::SpinLatch::ScopedSpinLatch serialization_guard(&serialization_latch_);
  bool buffers_processed = false;
  TERRIER_ASSERT(serialized_txns_.empty(), "Aggregated txn timestamps should have been handed off to TimestampManager");
  // We continually grab all the buffers until we find there are no new buffers. This way we serialize buffers that came
  // in during the previous serialization loop

  // Continually loop, break out if there's no new buffers
  while (true) {
    // In a short critical section, get all buffers to serialize. We move them to a temp queue to reduce contention on
    // the queue transactions interact with
    {
      common::SpinLatch::ScopedSpinLatch queue_guard(&flush_queue_latch_);

      // There are no new buffers, so we can break
      if (flush_queue_.empty()) break;

      temp_flush_queue_ = std::move(flush_queue_);
      flush_queue_ = std::queue<RecordBufferSegment *>();
    }

    // Loop over all the new buffers we found
    while (!temp_flush_queue_.empty()) {
      RecordBufferSegment *buffer = temp_flush_queue_.front();
      temp_flush_queue_.pop();

      // Serialize the Redo buffer and release it to the buffer pool
      IterableBufferSegment<LogRecord> task_buffer(buffer);
      SerializeBuffer(&task_buffer);
      buffer_pool_->Release(buffer);
    }

    buffers_processed = true;
  }

  // Mark the last buffer that was written to as full
<<<<<<< HEAD
  if (filled_buffer_ != nullptr) HandFilledBufferToConsumers();
=======
  if (filled_buffer_ != nullptr) HandFilledBufferToWriter();

  // Bulk remove all the transactions we serialized. This prevents having to take the TimestampManager's latch once for
  // each timestamp we remove.
  for (const auto &txns : serialized_txns_) {
    txns.first->RemoveTransactions(txns.second);
  }
  serialized_txns_.clear();

  return buffers_processed;
>>>>>>> 2250b284
}

/**
 * Used by the serializer thread to get a buffer to serialize data to
 * @return buffer to write to
 */
BufferedLogWriter *LogSerializerTask::GetCurrentWriteBuffer() {
  if (filled_buffer_ == nullptr) {
    empty_buffer_queue_->Dequeue(&filled_buffer_);
  }
  return filled_buffer_;
}

/**
 * Hand over the current buffer and commit callbacks for commit records in that buffer to the log consumer task
 */
void LogSerializerTask::HandFilledBufferToConsumers() {
  // If we have replication enabled, we should make a copy of the filled buffer to hand off to the network consumer
  if (network_consumer_queue_ != REPLICATION_DISABLED) {
    BufferedLogWriter *network_buffer;
    empty_buffer_queue_->Dequeue(&network_buffer);
    network_buffer->CopyFromBuffer(filled_buffer_);
    // For now we pass in an empty commit callback vector
    network_consumer_queue_->Enqueue(std::make_pair(network_buffer, std::vector<CommitCallback>()));
  }

  // Hand over the filled buffer
  disk_consumer_queue_->Enqueue(std::make_pair(filled_buffer_, commits_in_buffer_));
  // Signal disk log consumer task thread that a buffer has been handed over
  disk_log_writer_thread_cv_->notify_one();
  // Mark that the task doesn't have a buffer in its possession to which it can write to
  commits_in_buffer_.clear();
  filled_buffer_ = nullptr;
}

void LogSerializerTask::SerializeBuffer(IterableBufferSegment<LogRecord> *buffer_to_serialize) {
  // Iterate over all redo records in the redo buffer through the provided iterator
  for (LogRecord &record : *buffer_to_serialize) {
    switch (record.RecordType()) {
      case (LogRecordType::COMMIT): {
        auto *commit_record = record.GetUnderlyingRecordBodyAs<CommitRecord>();

        // If a transaction is read-only, then the only record it generates is its commit record. This commit record is
        // necessary for the transaction's callback function to be invoked, but there is no need to serialize it, as
        // it corresponds to a transaction with nothing to redo.
        if (!commit_record->IsReadOnly()) SerializeRecord(record);
        commits_in_buffer_.emplace_back(commit_record->CommitCallback(), commit_record->CommitCallbackArg());
        // Once serialization is done, we notify the txn manager to let GC know this txn is ready to clean up
        serialized_txns_[commit_record->TimestampManager()].push_back(record.TxnBegin());
        break;
      }

      case (LogRecordType::ABORT): {
        // If an abort record shows up at all, the transaction cannot be read-only
        SerializeRecord(record);
        auto *abord_record = record.GetUnderlyingRecordBodyAs<AbortRecord>();
        serialized_txns_[abord_record->TimestampManager()].push_back(record.TxnBegin());
        break;
      }

      default:
        // Any record that is not a commit record is always serialized.`
        SerializeRecord(record);
    }
  }
}

void LogSerializerTask::SerializeRecord(const terrier::storage::LogRecord &record) {
  // First, serialize out fields common across all LogRecordType's.

  // Note: This is the in-memory size of the log record itself, i.e. inclusive of padding and not considering the size
  // of any potential varlen entries. It is logically different from the size of the serialized record, which the log
  // manager generates in this function. In particular, the later value is very likely to be strictly smaller when the
  // LogRecordType is REDO. On recovery, the goal is to turn the serialized format back into an in-memory log record of
  // this size.
  WriteValue(record.Size());

  WriteValue(record.RecordType());
  WriteValue(record.TxnBegin());

  switch (record.RecordType()) {
    case LogRecordType::REDO: {
      auto *record_body = record.GetUnderlyingRecordBodyAs<RedoRecord>();
      WriteValue(record_body->GetDatabaseOid());
      WriteValue(record_body->GetTableOid());
      WriteValue(record_body->GetTupleSlot());

      auto *delta = record_body->Delta();
      // Write out which column ids this redo record is concerned with. On recovery, we can construct the appropriate
      // ProjectedRowInitializer from these ids and their corresponding block layout.
      WriteValue(delta->NumColumns());
      WriteValue(delta->ColumnIds(), static_cast<uint32_t>(sizeof(col_id_t)) * delta->NumColumns());

      // Write out the attr sizes boundaries, this way we can deserialize the records without the need of the block
      // layout
      const auto &block_layout = record_body->GetTupleSlot().GetBlock()->data_table_->GetBlockLayout();
      uint16_t boundaries[NUM_ATTR_BOUNDARIES];
      memset(boundaries, 0, sizeof(uint16_t) * NUM_ATTR_BOUNDARIES);
      StorageUtil::ComputeAttributeSizeBoundaries(block_layout, delta->ColumnIds(), delta->NumColumns(), boundaries);
      WriteValue(boundaries, sizeof(uint16_t) * NUM_ATTR_BOUNDARIES);

      // Write out the null bitmap.
      WriteValue(&(delta->Bitmap()), common::RawBitmap::SizeInBytes(delta->NumColumns()));

      // Write out attribute values
      for (uint16_t i = 0; i < delta->NumColumns(); i++) {
        const auto *column_value_address = delta->AccessWithNullCheck(i);
        if (column_value_address == nullptr) {
          // If the column in this REDO record is null, then there's nothing to serialize out. The bitmap contains all
          // the relevant information.
          continue;
        }
        // Get the column id of the current column in the ProjectedRow.
        col_id_t col_id = delta->ColumnIds()[i];

        if (block_layout.IsVarlen(col_id)) {
          // Inline column value is a pointer to a VarlenEntry, so reinterpret as such.
          const auto *varlen_entry = reinterpret_cast<const VarlenEntry *>(column_value_address);
          // Serialize out length of the varlen entry.
          WriteValue(varlen_entry->Size());
          if (varlen_entry->IsInlined()) {
            // Serialize out the prefix of the varlen entry.
            WriteValue(varlen_entry->Prefix(), varlen_entry->Size());
          } else {
            // Serialize out the content field of the varlen entry.
            WriteValue(varlen_entry->Content(), varlen_entry->Size());
          }
        } else {
          // Inline column value is the actual data we want to serialize out.
          // Note that by writing out AttrSize(col_id) bytes instead of just the difference between successive offsets
          // of the delta record, we avoid serializing out any potential padding.
          WriteValue(column_value_address, block_layout.AttrSize(col_id));
        }
      }
      break;
    }
    case LogRecordType::DELETE: {
      auto *record_body = record.GetUnderlyingRecordBodyAs<DeleteRecord>();
      WriteValue(record_body->GetDatabaseOid());
      WriteValue(record_body->GetTableOid());
      WriteValue(record_body->GetTupleSlot());
      break;
    }
    case LogRecordType::COMMIT: {
      auto *record_body = record.GetUnderlyingRecordBodyAs<CommitRecord>();
      WriteValue(record_body->CommitTime());
      WriteValue(record_body->OldestActiveTxn());
      break;
    }
    case LogRecordType::ABORT: {
      // AbortRecord does not hold any additional metadata
      break;
    }
  }
}

void LogSerializerTask::WriteValue(const void *val, uint32_t size) {
  // Serialize the value and copy it to the buffer
  BufferedLogWriter *out = GetCurrentWriteBuffer();
  uint32_t size_written = 0;

  while (size_written < size) {
    const byte *val_byte = reinterpret_cast<const byte *>(val) + size_written;
    size_written += out->BufferWrite(val_byte, size - size_written);
    if (out->IsBufferFull()) {
      // Mark the buffer full for the disk log consumer task thread to flush it
      HandFilledBufferToConsumers();
      // Get an empty buffer for writing this value
      out = GetCurrentWriteBuffer();
    }
  }
}

}  // namespace terrier::storage<|MERGE_RESOLUTION|>--- conflicted
+++ resolved
@@ -64,9 +64,6 @@
   }
 
   // Mark the last buffer that was written to as full
-<<<<<<< HEAD
-  if (filled_buffer_ != nullptr) HandFilledBufferToConsumers();
-=======
   if (filled_buffer_ != nullptr) HandFilledBufferToWriter();
 
   // Bulk remove all the transactions we serialized. This prevents having to take the TimestampManager's latch once for
@@ -77,7 +74,6 @@
   serialized_txns_.clear();
 
   return buffers_processed;
->>>>>>> 2250b284
 }
 
 /**

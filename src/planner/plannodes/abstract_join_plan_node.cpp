--- conflicted
+++ resolved
@@ -11,14 +11,8 @@
   if (join_type_ != other.join_type_) return false;
 
   // Check predicate
-<<<<<<< HEAD
-  auto pred = GetJoinPredicate();
-  auto other_pred = other.GetJoinPredicate();
-  if ((pred == nullptr && other_pred != nullptr) || (pred != nullptr && other_pred == nullptr)) {
-=======
   if ((join_predicate_ == nullptr && other.join_predicate_ != nullptr) ||
       (join_predicate_ != nullptr && other.join_predicate_ == nullptr)) {
->>>>>>> b51c4ad2
     return false;
   }
   if (join_predicate_ != nullptr && *join_predicate_ != *other.join_predicate_) {

--- conflicted
+++ resolved
@@ -97,16 +97,13 @@
     terrier::settings::Callbacks::NoOp
 )
 
-// Log file persisting threshold
-<<<<<<< HEAD
-SETTING_int(log_persist_threshold, "Log file persisting write threshold (bytes) (default: 1MB)", (1 << 20) /* 1MB */, (1 << 12) /* 4KB */, (1 << 24) /* 16MB */, false, terrier::settings::Callbacks::NoOp)
-
 // Optimizer timeout
 SETTING_int(task_execution_timeout,
             "Maximum allowed length of time (in ms) for task execution step of optimizer, "
             "assuming one plan has been found (default 5000)",
             5000, 1000, 60000, false, terrier::settings::Callbacks::NoOp)
-=======
+
+// Log file persisting threshold
 SETTING_int(
     log_persist_threshold,
     "Log file persisting write threshold (bytes) (default: 1MB)",
@@ -115,5 +112,4 @@
     (1 << 24) /* 16MB */,
     false,
     terrier::settings::Callbacks::NoOp
-)
->>>>>>> b51c4ad2
+)
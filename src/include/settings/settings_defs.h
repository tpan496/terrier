--- conflicted
+++ resolved
@@ -333,7 +333,6 @@
     noisepage::settings::Callbacks::NoOp
 )
 
-<<<<<<< HEAD
 SETTING_int(
     messenger_port,
     "NoisePage messenger port (default: 9022)",
@@ -366,17 +365,10 @@
     15445,
     1024,
     65535,
-=======
-SETTING_bool(
-    model_server_enable,
-    "Whether to enable the ModelServerManager (default: false)",
-    false,
->>>>>>> 7f2f6a28
-    false,
-    noisepage::settings::Callbacks::NoOp
-)
-
-<<<<<<< HEAD
+    false,
+    noisepage::settings::Callbacks::NoOp
+)
+
 SETTING_string(
     replication_hosts_path,
     "The path to the hosts.conf file for replication (default: build-support/data/replication.conf)",
@@ -394,7 +386,15 @@
     true,
     noisepage::settings::Callbacks::NoOp
 )
-=======
+
+SETTING_bool(
+    model_server_enable,
+    "Whether to enable the ModelServerManager (default: false)",
+    false,
+    false,
+    noisepage::settings::Callbacks::NoOp
+)
+
 // Relative path assuming binary locate at PROJECT_ROOT/build/bin/, and model_server.py at PROJECT_ROOT/script/model
 SETTING_string(
     model_server_path,
@@ -403,5 +403,4 @@
     false,
     noisepage::settings::Callbacks::NoOp
 )
->>>>>>> 7f2f6a28
     // clang-format on
--- conflicted
+++ resolved
@@ -27,39 +27,41 @@
 
   ~ConjunctionExpression() override = default;
 
-<<<<<<< HEAD
+  /**
+   * Copies ConjunctionExpression
+   * @returns copy of this
+   */
   const AbstractExpression *Copy() const override {
     std::vector<const AbstractExpression *> children;
     for (const auto *child : children_) {
       children.emplace_back(child->Copy());
     }
-    return new ConjunctionExpression(GetExpressionType(), children);
+    return CopyWithChildren(std::move(children));
   }
 
   /**
    * Creates a copy of the current AbstractExpression with new children implanted.
    * The children should not be owned by any other AbstractExpression.
    * @param children New children to be owned by the copy
+   * @returns copy of this with new children
    */
   const AbstractExpression *CopyWithChildren(std::vector<const AbstractExpression *> children) const override {
-    return new ConjunctionExpression(GetExpressionType(), children);
-  }
-  /**
-   * @return expression serialized to json
-   */
-  nlohmann::json ToJson() const override {
-    nlohmann::json j = AbstractExpression::ToJson();
-
-    return j;
+    return new ConjunctionExpression(*this, std::move(children));
   }
 
+  void Accept(SqlNodeVisitor *v) override { v->Visit(this); }
+
+ private:
   /**
-   * @param j json to deserialize
+   * Copy constructor for ConjunctionExpression
+   * Relies on AbstractExpression Copy constructor for base members
+   * @param other Other ConjunctionExpression to copy from
+   * @param children New ConjunctionExpression's children
    */
-  void FromJson(const nlohmann::json &j) override { AbstractExpression::FromJson(j); }
-=======
-  void Accept(SqlNodeVisitor *v) override { v->Visit(this); }
->>>>>>> 16daabf3
+  ConjunctionExpression(const ConjunctionExpression &other, std::vector<const AbstractExpression *> &&children)
+    : AbstractExpression(other) {
+    children_ = children;
+  }
 };
 
 DEFINE_JSON_DECLARATIONS(ConjunctionExpression);

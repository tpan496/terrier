--- conflicted
+++ resolved
@@ -7,11 +7,8 @@
 #include <vector>
 #include "common/hash_util.h"
 #include "common/json.h"
-<<<<<<< HEAD
 #include "common/managed_pointer.h"
-=======
 #include "common/sql_node_visitor.h"
->>>>>>> 16daabf3
 #include "parser/expression_defs.h"
 #include "type/transient_value.h"
 #include "type/type_id.h"
@@ -40,7 +37,7 @@
    * @param children the list of children for this node
    */
   AbstractExpression(const ExpressionType expression_type, const type::TypeId return_value_type, std::string alias,
-                     std::vector<std::shared_ptr<AbstractExpression>> &&children)
+                     std::vector<const AbstractExpression *> children)
       : expression_type_(expression_type),
         alias_(std::move(alias)),
         return_value_type_(return_value_type),
@@ -152,11 +149,6 @@
   size_t GetChildrenSize() const { return children_.size(); }
 
   /**
-   * Gets expression depth...etc
-   */
-  int GetDepth() const { return 0; }
-
-  /**
    * @param index index of child
    * @return child of abstract expression at that index
    */
@@ -194,7 +186,9 @@
    * @param v Visitor pattern for the expression
    */
   virtual void AcceptChildren(SqlNodeVisitor *v) {
-    for (auto &child : children_) child->Accept(v);
+    for (auto &child : children_) {
+      const_cast<parser::AbstractExpression*>(child)->Accept(v);
+    }
   }
 
   /**
@@ -231,55 +225,42 @@
    */
   virtual void FromJson(const nlohmann::json &j);
 
-<<<<<<< HEAD
  protected:
   /**
    * type of current expression
-=======
- private:
-  /**
-   * Type of the current expression
->>>>>>> 16daabf3
    */
   ExpressionType expression_type_;
 
   /**
-<<<<<<< HEAD
-   * type of return value
-=======
    * Name of the current expression
    */
   std::string expression_name_;
+
   /**
    * Alias of the current expression
    */
   std::string alias_;
+
   /**
    * Type of the return value
->>>>>>> 16daabf3
    */
   type::TypeId return_value_type_;
 
   /**
-<<<<<<< HEAD
-   * list of children
-   */
-  std::vector<const AbstractExpression *> children_;
-=======
    * The current sub-query depth level in the current expression, -1
    *  stands for not derived
    */
   int depth_ = -1;
+
   /**
    * The flag indicating if there's sub-query in the current expression
    */
   bool has_subquery_ = false;
 
   /**
-   * List fo children expressions
-   */
-  std::vector<std::shared_ptr<AbstractExpression>> children_;
->>>>>>> 16daabf3
+   * List of children expressions
+   */
+  std::vector<const AbstractExpression *> children_;
 };
 
 DEFINE_JSON_DECLARATIONS(AbstractExpression);

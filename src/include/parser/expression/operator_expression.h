--- conflicted
+++ resolved
@@ -27,33 +27,30 @@
    */
   OperatorExpression() = default;
 
-<<<<<<< HEAD
   ~OperatorExpression() override = default;
 
+  /**
+   * Copies this OperatorExpression
+   * @returns copy of this
+   */
   const AbstractExpression *Copy() const override {
     std::vector<const AbstractExpression *> children;
     for (const auto *child : children_) {
       children.emplace_back(child->Copy());
     }
-    return new OperatorExpression(GetExpressionType(), GetReturnValueType(), children);
+    return CopyWithChildren(std::move(children));
   }
 
   /**
    * Creates a copy of the current AbstractExpression with new children implanted.
    * The children should not be owned by any other AbstractExpression.
    * @param children New children to be owned by the copy
+   * @returns copy of this
    */
   const AbstractExpression *CopyWithChildren(std::vector<const AbstractExpression *> children) const override {
-    return new OperatorExpression(GetExpressionType(), GetReturnValueType(), children);
+    return new OperatorExpression(*this, std::move(children));
   }
 
-  /**
-   * @return expression serialized to json
-   */
-  nlohmann::json ToJson() const override {
-    nlohmann::json j = AbstractExpression::ToJson();
-    return j;
-=======
   void DeriveReturnValueType() override {
     // if we are a decimal or int we should take the highest type id of both children
     // This relies on a particular order in types.h
@@ -64,19 +61,28 @@
       this->SetReturnValueType(type::TypeId::BOOLEAN);
       return;
     }
-    auto children = this->GetChildren();
+    auto children = children_;
     auto max_type_child = std::max_element(children.begin(), children.end(), [](auto t1, auto t2) {
       return t1->GetReturnValueType() < t2->GetReturnValueType();
     });
     auto type = (*max_type_child)->GetReturnValueType();
     TERRIER_ASSERT(type <= type::TypeId::DECIMAL, "Invalid operand type in Operator Expression.");
     this->SetReturnValueType(type);
->>>>>>> 16daabf3
   }
 
-  std::shared_ptr<AbstractExpression> Copy() const override { return std::make_shared<OperatorExpression>(*this); }
+  void Accept(SqlNodeVisitor *v) override { v->Visit(this); }
 
-  void Accept(SqlNodeVisitor *v) override { v->Visit(this); }
+ private:
+  /**
+   * Copy constructor for OperatorExpression
+   * Relies on AbstractExpression copy constructor for base members
+   * @param other Other OperatorExpression to copy from
+   * @param children new OperatorExpression's children
+   */
+  OperatorExpression(const OperatorExpression &other, std::vector<const AbstractExpression *> &&children)
+    : AbstractExpression(other) {
+    children_ = children;
+  }
 };
 
 DEFINE_JSON_DECLARATIONS(OperatorExpression);

#pragma once

#include <memory>
#include <string>
#include <unordered_map>
#include <utility>
#include <vector>

#include "common/managed_pointer.h"
#include "network/postgres/postgres_protocol_utils.h"
#include "type/transient_value_peeker.h"

namespace terrier::network {

/**
 * Wrapper around an I/O layer WriteQueue to provide network protocol
 * helper methods.
 */
class PacketWriter {
 public:
  /**
   * Instantiates a new PacketWriter backed by the given WriteQueue
   */
  explicit PacketWriter(const common::ManagedPointer<WriteQueue> write_queue) : queue_(write_queue) {}

  ~PacketWriter() {
    // Make sure no packet is being written on destruction, otherwise we are
    // malformed write buffer
    TERRIER_ASSERT(curr_packet_len_ == nullptr, "packet length is not null");
  }

  /**
   * Checks whether the packet is null
   * @return whether packet is null
   */
  bool IsPacketEmpty() { return curr_packet_len_ == nullptr; }

  /**
   * Write out a single type
   * @param type to write to the queue
   */
  void WriteType(NetworkMessageType type) { queue_->BufferWriteRawValue(type); }

  /**
<<<<<<< HEAD
=======
   * Write out a packet with a single type
   * @param type Type of message to write out
   */
  void WriteSingleTypePacket(NetworkMessageType type) {
    // Make sure no active packet being constructed
    TERRIER_ASSERT(IsPacketEmpty(), "packet length is null");
    BeginPacket(type).EndPacket();
  }

  /**
>>>>>>> e451799b
   * Begin writing a new packet. Caller can use other append methods to write
   * contents to the packet. An explicit call to end packet must be made to
   * make these writes valid.
   * @param type
   * @return self-reference for chaining
   */
  PacketWriter &BeginPacket(NetworkMessageType type) {
    // No active packet being constructed
    TERRIER_ASSERT(IsPacketEmpty(), "packet length is null");
    if (type != NetworkMessageType::NO_HEADER) WriteType(type);
    // Remember the size field since we will need to modify it as we go along.
    // It is important that our size field is contiguous and not broken between
    // two buffers.
    queue_->BufferWriteRawValue<int32_t>(0, false);
    WriteBuffer &tail = *(queue_->buffers_[queue_->buffers_.size() - 1]);
    curr_packet_len_ = reinterpret_cast<uint32_t *>(&tail.buf_[tail.size_ - sizeof(int32_t)]);
    return *this;
  }

  /**
   * Append raw bytes from specified memory location into the write queue.
   * There must be a packet active in the writer.
   * @param src memory location to write from
   * @param len number of bytes to write
   * @return self-reference for chaining
   */
  PacketWriter &AppendRaw(const void *src, size_t len) {
    TERRIER_ASSERT(!IsPacketEmpty(), "packet length is null");
    queue_->BufferWriteRaw(src, len);
    // Add the size field to the len of the packet. Be mindful of byte
    // ordering. We switch to network ordering only when the packet is finished
    *curr_packet_len_ += static_cast<uint32_t>(len);
    return *this;
  }

  /**
   * Append a value onto the write queue. There must be a packet active in the
   * writer. No byte order conversion is performed. It is up to the caller to
   * do so if needed.
   * @tparam T type of value to write
   * @param val value to write
   * @return self-reference for chaining
   */
  template <typename T>
  PacketWriter &AppendRawValue(T val) {
    return AppendRaw(&val, sizeof(T));
  }

  /**
   * Append a value of specified length onto the write queue. (1, 2, 4, or 8
   * bytes). It is assumed that these bytes need to be converted to network
   * byte ordering.
   * @tparam T type of value to read off. Has to be size 1, 2, 4, or 8.
   * @param val value to write
   * @return self-reference for chaining
   */
  template <typename T>
  PacketWriter &AppendValue(T val) {
    // We only want to allow for certain type sizes to be used
    // After the static assert, the compiler should be smart enough to throw
    // away the other cases and only leave the relevant return statement.
    static_assert(sizeof(T) == 1 || sizeof(T) == 2 || sizeof(T) == 4 || sizeof(T) == 8, "Invalid size for integer");

    switch (sizeof(T)) {
      case 1:
        return AppendRawValue(val);
      case 2:
        return AppendRawValue(_CAST(T, htobe16(_CAST(uint16_t, val))));
      case 4:
        return AppendRawValue(_CAST(T, htobe32(_CAST(uint32_t, val))));
      case 8:
        return AppendRawValue(_CAST(T, htobe64(_CAST(uint64_t, val))));
        // Will never be here due to compiler optimization
      default:
        throw NETWORK_PROCESS_EXCEPTION("invalid size for integer");
    }
  }

  /**
   * Append a string onto the write queue.
   * @param str the string to append
   * @param nul_terminate whether the nul terminaor should be written as well
   * @return self-reference for chaining
   */
  PacketWriter &AppendString(const std::string &str, bool nul_terminate = true) {
    return AppendRaw(str.data(), nul_terminate ? str.size() + 1 : str.size());
  }

  /**
<<<<<<< HEAD
=======
   * Append a string_view onto the write queue.
   * @param str the string to append
   * @param nul_terminate whether the nul terminaor should be written as well
   * @return self-reference for chaining
   */
  PacketWriter &AppendStringView(const std::string_view str, bool nul_terminate = true) {
    return AppendRaw(str.data(), nul_terminate ? str.size() + 1 : str.size());
  }

  /**
   * Writes error responses to the client
   * @param error_status The error messages to send
   */
  void WriteErrorResponse(const std::vector<std::pair<NetworkMessageType, std::string>> &error_status) {
    BeginPacket(NetworkMessageType::PG_ERROR_RESPONSE);

    for (const auto &entry : error_status) AppendRawValue(entry.first).AppendString(entry.second);

    // Nul-terminate packet
    AppendRawValue<uchar>(0).EndPacket();
  }

  /**
   * A helper function to write a single error message without having to make a vector every time.
   * @param type
   * @param status
   */
  void WriteSingleErrorResponse(NetworkMessageType type, const std::string &status) {
    std::vector<std::pair<NetworkMessageType, std::string>> buf;
    buf.emplace_back(type, status);
    WriteErrorResponse(buf);
  }

  /**
   * Notify the client a readiness to receive a query
   * @param txn_status
   */
  void WriteReadyForQuery(NetworkTransactionStateType txn_status) {
    BeginPacket(NetworkMessageType::PG_READY_FOR_QUERY).AppendRawValue(txn_status).EndPacket();
  }

  /**
   * Writes response to startup message
   */
  void WriteStartupResponse() {
    BeginPacket(NetworkMessageType::PG_AUTHENTICATION_REQUEST).AppendValue<int32_t>(0).EndPacket();

    for (auto &entry : PG_PARAMETER_STATUS_MAP)
      BeginPacket(NetworkMessageType::PG_PARAMETER_STATUS)
          .AppendString(entry.first)
          .AppendString(entry.second)
          .EndPacket();
    WriteReadyForQuery(NetworkTransactionStateType::IDLE);
  }

  /**
>>>>>>> e451799b
   * Writes the startup message, used by clients
   */
  void WriteStartupRequest(const std::unordered_map<std::string, std::string> &config, int16_t major_version = 3) {
    // Build header, assume minor version is always 0
    BeginPacket(NetworkMessageType::NO_HEADER).AppendValue<int16_t>(major_version).AppendValue<int16_t>(0);
    for (const auto &pair : config) AppendString(pair.first).AppendString(pair.second);
    AppendRawValue<uchar>(0);  // Startup message should have (byte+1) length
    EndPacket();
  }

  /**
   * End the packet. A packet write must be in progress and said write is not
   * well-formed until this method is called.
   */
  void EndPacket() {
    TERRIER_ASSERT(!IsPacketEmpty(), "packet length is null");
    // Switch to network byte ordering, add the 4 bytes of size field
    *curr_packet_len_ = htonl(*curr_packet_len_ + static_cast<uint32_t>(sizeof(uint32_t)));
    curr_packet_len_ = nullptr;
  }

 private:
  // We need to keep track of the size field of the current packet,
  // so we can update it as more bytes are written into this packet.
  uint32_t *curr_packet_len_ = nullptr;
  // Underlying WriteQueue backing this writer
  const common::ManagedPointer<WriteQueue> queue_;
};

}  // namespace terrier::network<|MERGE_RESOLUTION|>--- conflicted
+++ resolved
@@ -42,8 +42,6 @@
   void WriteType(NetworkMessageType type) { queue_->BufferWriteRawValue(type); }
 
   /**
-<<<<<<< HEAD
-=======
    * Write out a packet with a single type
    * @param type Type of message to write out
    */
@@ -53,8 +51,6 @@
     BeginPacket(type).EndPacket();
   }
 
-  /**
->>>>>>> e451799b
    * Begin writing a new packet. Caller can use other append methods to write
    * contents to the packet. An explicit call to end packet must be made to
    * make these writes valid.
@@ -144,8 +140,6 @@
   }
 
   /**
-<<<<<<< HEAD
-=======
    * Append a string_view onto the write queue.
    * @param str the string to append
    * @param nul_terminate whether the nul terminaor should be written as well
@@ -202,7 +196,6 @@
   }
 
   /**
->>>>>>> e451799b
    * Writes the startup message, used by clients
    */
   void WriteStartupRequest(const std::unordered_map<std::string, std::string> &config, int16_t major_version = 3) {

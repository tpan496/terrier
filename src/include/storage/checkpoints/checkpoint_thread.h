#pragma once

#include <chrono>
#include <condition_variable>
#include <cstdint>
#include <iostream>
#include <mutex>
#include <thread>

#include "storage/checkpoints/checkpoint.h"

namespace terrier::storage {
class CheckpointBackgroundLoop {
<<<<<<< HEAD
public:
  explicit CheckpointBackgroundLoop(const std::string &path, catalog::db_oid_t db, const char *cur_log_file, uint32_t num_threads, common::WorkerPool *thread_pool, Checkpoint* checkpoint)
                           : path_(path),
                            db_(db),
                            cur_log_file_(cur_log_file),
                            num_threads_(num_threads),
                            thread_pool_(thread_pool),
                            checkpoint_(checkpoint){
  }
=======
 public:
  explicit CheckpointBackgroundLoop(const std::string &path, catalog::db_oid_t db, const char *cur_log_file,
                                    uint32_t num_threads, common::WorkerPool *thread_pool, Checkpoint *checkpoint)
      : path_(path),
        db_(db),
        cur_log_file_(cur_log_file),
        num_threads_(num_threads),
        thread_pool_(thread_pool),
        checkpoint_(checkpoint) {}
>>>>>>> c935b304

  void BackgroundLoop(const int64_t epoch) {
    using delta = std::chrono::duration<std::int64_t, std::ratio<1, 60>>;
    auto next = std::chrono::steady_clock::now() + delta{1};
    std::unique_lock<std::mutex> lk(mut);
    while (!stop) {
      mut.unlock();
      // Do stuff
      STORAGE_LOG_INFO("Taking Checkpoint AT ", epoch);
      checkpoint_->TakeCheckpoint(path_ + std::to_string(epoch).c_str(), db_, cur_log_file_, num_threads_,
                                  thread_pool_);
      // Wait for the next epoch/60 sec
      mut.lock();
      cv.wait_until(lk, next, [] { return false; });
      next += delta{epoch};
    }
  }

  // Epoch is number of seconds to wait
  void StartBackgroundLoop(const int64_t epoch, const int64_t duration) {
    std::thread t(&CheckpointBackgroundLoop::BackgroundLoop, this, epoch);
    // Duration
    std::this_thread::sleep_for(std::chrono::seconds(duration));
    {
      std::lock_guard<std::mutex> lk(mut);
      stop = true;
    }
    t.join();
  }

 private:
  const std::string path_;
  const catalog::db_oid_t db_;
  const char *cur_log_file_;
  const uint32_t num_threads_;
  common::WorkerPool *thread_pool_;
  std::condition_variable cv;
  std::mutex mut;
  bool stop = false;
  Checkpoint *checkpoint_;
};

}  // namespace terrier::storage<|MERGE_RESOLUTION|>--- conflicted
+++ resolved
@@ -11,17 +11,6 @@
 
 namespace terrier::storage {
 class CheckpointBackgroundLoop {
-<<<<<<< HEAD
-public:
-  explicit CheckpointBackgroundLoop(const std::string &path, catalog::db_oid_t db, const char *cur_log_file, uint32_t num_threads, common::WorkerPool *thread_pool, Checkpoint* checkpoint)
-                           : path_(path),
-                            db_(db),
-                            cur_log_file_(cur_log_file),
-                            num_threads_(num_threads),
-                            thread_pool_(thread_pool),
-                            checkpoint_(checkpoint){
-  }
-=======
  public:
   explicit CheckpointBackgroundLoop(const std::string &path, catalog::db_oid_t db, const char *cur_log_file,
                                     uint32_t num_threads, common::WorkerPool *thread_pool, Checkpoint *checkpoint)
@@ -31,7 +20,6 @@
         num_threads_(num_threads),
         thread_pool_(thread_pool),
         checkpoint_(checkpoint) {}
->>>>>>> c935b304
 
   void BackgroundLoop(const int64_t epoch) {
     using delta = std::chrono::duration<std::int64_t, std::ratio<1, 60>>;

--- conflicted
+++ resolved
@@ -71,20 +71,7 @@
     """
     def __init__(self):
         # benchmark executables to run
-<<<<<<< HEAD
-        self.benchmark_list = ["catalog_benchmark",
-                               "data_table_benchmark",
-                               "garbage_collector_benchmark",
-                               "large_transaction_benchmark",
-                               "logging_benchmark",
-                               "recovery_benchmark",
-                               "tuple_access_strategy_benchmark",
-                               "tpcc_benchmark",
-                               "bwtree_benchmark",
-                               "cuckoomap_benchmark"]
-=======
         self.benchmarks = BENCHMARKS_TO_RUN
->>>>>>> 20299f2a
 
         # how many historical values are "required".
         self.min_ref_values = 10
@@ -746,29 +733,8 @@
     """ Run micro benchmarks. Output is to json files for post processing.
         Returns True if all benchmarks run, False otherwise
     """
-<<<<<<< HEAD
-    def __init__(self, verbose=False, debug=False):
-        # list of benchmarks to run
-        self.benchmark_list = ["catalog_benchmark",
-                               "data_table_benchmark",
-                               "garbage_collector_benchmark",
-                               "large_transaction_benchmark",
-                               "logging_benchmark",
-                               "recovery_benchmark",
-                               "tuple_access_strategy_benchmark",
-                               "tpcc_benchmark",
-                               "bwtree_benchmark",
-                               "cuckoomap_benchmark"]
-
-        # minimum run time for the benchmark
-        self.min_time = 10
-
-        self.verbose = verbose
-        self.debug = debug
-=======
     def __init__(self, config):
         self.config = config
->>>>>>> 20299f2a
         return
 
     def run_all_benchmarks(self):
